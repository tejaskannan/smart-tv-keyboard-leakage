--- conflicted
+++ resolved
@@ -9,99 +9,40 @@
 from smarttvleakage.utils.constants import KeyboardType
 from smarttvleakage.utils.file_utils import save_jsonl_gz
 from smarttvleakage.utils.transformations import get_keyboard_mode
-<<<<<<< HEAD
 from smarttvleakage.graphs.keyboard_graph import MultiKeyboardGraph, START_KEYS, SAMSUNG_STANDARD
+from datetime import datetime, timedelta
 
-
-def findPath(word, error, shortcuts, wraparound) -> List[Move]:
-    path: List[Move] = []
-    mode = SAMSUNG_STANDARD
-    prev = START_KEYS[mode]
-    keyboard_type = KeyboardType.SAMSUNG
-
-    keyboard = MultiKeyboardGraph(keyboard_type=keyboard_type)
-
-    for character in list(word.lower()):
-        distance = keyboard.get_moves_from_key(start_key=prev,
-                                               end_key=character,
-                                               use_shortcuts=shortcuts,
-                                               use_wraparound=wraparound,
-                                               mode=mode)
-
-        while distance == -1:
-            print('Start Key: {}, End Key: {}'.format(prev, character))
-
-            path.append(Move(num_moves=keyboard.get_moves_from_key(prev, '<CHANGE>', shortcuts, wraparound, mode),end_sound=SAMSUNG_SELECT))
-            prev = '<CHANGE>'
-            mode = get_keyboard_mode(prev, mode, keyboard_type=keyboard_type)
-            distance = keyboard.get_moves_from_key(prev, character, shortcuts, wraparound, mode)
-            return
-
-        path.append(Move(num_moves=distance, end_sound=SAMSUNG_KEY_SELECT))
-
-        if random.random() > (1-error)**float(path[-1][0]):
-            if random.random()>0.3*error:
-                path[-1]+=2
-            else:
-                path[-1]+=4
-
-        prev = character
-
-    return path
-
-
-if __name__ == '__main__':
-    # parser = argparse.ArgumentParser()
-    # parser.add_argument('-i', type=str, help='enter the input txt file')
-    # parser.add_argument('-o', type=str, help='enter the output jsonl.gz file')
-    # parser.add_argument('-e', type=float, help='percent of moves with an error')
-
-    # args = parser.parse_args()
-    # words = open(args.i, 'r')
-    output = []
-    path = findPath('1234 1234',0,False,True)
-    print(path)
-
-    # for i in words:
-    # 	# path = findPath(i.strip(), args.e, True)
-    # 	# output.append({"word":i.strip(), "move_seq":[{"num_moves":j[0], "sound":j[1].name} for j in path]})
-    # 	path = findPath(i.strip(), args.e, False, False)
-    # 	output.append({"word":i.strip(), "move_seq":[{"num_moves":j[0], "sound":j[1].name} for j in path]})
-    # save_jsonl_gz(output, args.o)
-=======
-from smarttvleakage.graphs.keyboard_graph import MultiKeyboardGraph, KeyboardMode, START_KEYS
-from datetime import datetime, timedelta
 
 def findPath(word, shortcuts, wraparound, mr, dr, me):
 	mistakes = []
 	for n in range(me):
 		mistakes.append(mr*(dr**n))
 	path = []
-	mode = KeyboardMode.STANDARD
+	mode = SAMSUNG_STANDARD
 	prev = START_KEYS[mode]
-	keyboard = MultiKeyboardGraph()
+	keyboard = MultiKeyboardGraph(keyboard_type=KeyboardType.SAMSUNG)
 	page_1 = True
 	for i in list(word.lower()):
 		distance = keyboard.get_moves_from_key(prev, i, shortcuts, wraparound, mode)
-		print(distance)
 		while distance == -1:
 			#print(i)
 			#print(path)
-			path.append((Move(num_moves=float(keyboard.get_moves_from_key(prev, "<CHANGE>", shortcuts, wraparound, mode)),end_sound=Sound.SELECT)))
+			path.append((Move(num_moves=int(keyboard.get_moves_from_key(prev, "<CHANGE>", shortcuts, wraparound, mode)),end_sound=SAMSUNG_SELECT)))
 			prev = '<CHANGE>'
-			mode = get_keyboard_mode(prev, mode)
+			mode = get_keyboard_mode(prev, mode, keyboard_type=KeyboardType.SAMSUNG)
 			prev = START_KEYS[mode]
 			distance = keyboard.get_moves_from_key(prev, i, shortcuts, wraparound, mode)
 		if i == ' ':
-			path.append((Move(num_moves=distance, end_sound=Sound.SELECT)))
+			path.append((Move(num_moves=distance, end_sound=SAMSUNG_SELECT)))
 		else:
-			path.append((Move(num_moves=distance, end_sound=Sound.KEY_SELECT)))
+			path.append((Move(num_moves=distance, end_sound=SAMSUNG_KEY_SELECT)))
 		rand = random.random()
 		for x,j in enumerate(mistakes):
 			if rand<j:
 				path[-1] = Move(num_moves=path[-1][0]+2*(x+1), end_sound=path[-1][1])
 		prev = i
 	return path
+
 
 if __name__ == '__main__':
 	parser = argparse.ArgumentParser()
@@ -126,5 +67,4 @@
 		if now+timedelta(seconds=33)<datetime.now():
 			break
 	print(output)
-	save_jsonl_gz(output, args.o)
->>>>>>> a1ef64c7
+	save_jsonl_gz(output, args.o)