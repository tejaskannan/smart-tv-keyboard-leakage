--- conflicted
+++ resolved
@@ -19,19 +19,13 @@
 from datetime import datetime, timedelta
 
 
-<<<<<<< HEAD
-
 def findPath(word: str, use_shortcuts: bool, use_wraparound: bool, use_done: bool, mistake_rate: float, decay_rate: float, max_errors: int, keyboard: MultiKeyboardGraph, start_key: str):
-=======
-def findPath(word: str, use_shortcuts: bool, use_wraparound: bool, use_done: bool, use_direction: bool, mistake_rate: float, decay_rate: float, max_errors: int, keyboard: MultiKeyboardGraph):
->>>>>>> 0383bc6b
     """
     Get the path taken to input the word.
 
     :param word: the word that the program finds the path for
     :param use_shortcuts: whether or not the program will use shortcuts
     :param use_wraparound: whether or not the program will use shortcuts
-    :param use_direction: whether or not the program will consider direction
     :param mistake_rate: the base probability of an error
     :param decay_rate: the decay rate of the mistake rate
     :param max_errors: the maximum number of errors for one letter to the next
@@ -43,7 +37,7 @@
 
     # set up the probability of each number of errors
     for n in range(max_errors):
-        mistakes.append(mistake_rate*(decay_rate**n))
+        mistakes.append(mistake_rate * (decay_rate**n))
 
     path = []
     mode = keyboard.get_start_keyboard_mode()
@@ -58,19 +52,20 @@
         character = REVERSE_CHARACTER_TRANSLATION.get(character, character)
         distance = -1
         direction = []
-        if use_direction:
-        	direction = bfs_path(prev, character, keyboard.get_adjacency_list(mode, use_shortcuts, use_wraparound))
-        	# print('direction: ', direction)
-        	if direction == Direction.ANY:
-        		if prev == character:
-        			distance = 0
-        		else:
-        			distance = -1
-        	else:
-        		distance = len(direction)
-        else:
-        	distance = keyboard.get_moves_from_key(prev, character, use_shortcuts, use_wraparound, mode)
-        	direction = Direction.ANY
+
+        #if use_direction:
+        #        direction = bfs_path(prev, character, keyboard.get_adjacency_list(mode, use_shortcuts, use_wraparound))
+        #        # print('direction: ', direction)
+        #        if direction == Direction.ANY:
+        #            if prev == character:
+        #                distance = 0
+        #            else:
+        #                distance = -1
+        #        else:
+        #            distance = len(direction)
+        #else:
+        distance = keyboard.get_moves_from_key(prev, character, use_shortcuts, use_wraparound, mode)
+        #direction = Direction.ANY
 
         # handle page switching
         if distance == -1:
@@ -101,20 +96,11 @@
                     original_mode = mode
                     counter = 0
 
-<<<<<<< HEAD
                 # TODO: Fix this for generality
                 if keyboard_type == KeyboardType.SAMSUNG:
                     num_moves = keyboard.get_moves_from_key(prev, changer, use_shortcuts, use_wraparound, mode)
                     path.append(Move(num_moves=num_moves, end_sound=CHANGE_SOUNDS[keyboard_type], directions=Direction.ANY))
 
-=======
-                if mode in CHANGE_KEYS.keys():
-                	if use_direction:
-                		temp = bfs_path(prev, changer, keyboard.get_adjacency_list(mode, use_shortcuts, use_wraparound))
-                		path.append((Move(num_moves=len(temp), end_sound=CHANGE_KEYS[mode], directions = [i for i in temp])))
-                	else:
-                		path.append((Move(num_moves=int(keyboard.get_moves_from_key(prev, changer, use_shortcuts, use_wraparound, mode)), end_sound=CHANGE_KEYS[mode], directions=Direction.ANY)))
->>>>>>> 0383bc6b
                 prev = changer
                 linked_state = keyboard.get_linked_states(on_key, original_mode)
 
@@ -125,21 +111,20 @@
                 prev = linked_state[counter][0]
                 counter += 1
 
-            if use_direction:
-            	direction = bfs_path(prev, character, keyboard.get_adjacency_list(mode, use_shortcuts, use_wraparound))
-            	if direction == Direction.ANY:
-            		if prev == character:
-            			distance = 0
-            		else:
-            			distance = -1
-            	else:
-            		distance = len(direction)
-            		# direction = Direction.ANY
-            else:
-            	distance = keyboard.get_moves_from_key(prev, character, use_shortcuts, use_wraparound, mode)
-            	direction = Direction.ANY
-
-<<<<<<< HEAD
+        #if use_direction:
+            #    direction = bfs_path(prev, character, keyboard.get_adjacency_list(mode, use_shortcuts, use_wraparound))
+            #    if direction == Direction.ANY:
+            #            if prev == character:
+            #                    distance = 0
+            #            else:
+            #                    distance = -1
+            #    else:
+            #            distance = len(direction)
+            #            # direction = Direction.ANY
+            #else:
+            distance = keyboard.get_moves_from_key(prev, character, use_shortcuts, use_wraparound, mode)
+            #direction = Direction.ANY
+
         if character != DONE:
             assert (distance != -1) and (distance is not None), 'No path from {} to {}'.format(prev, character)
 
@@ -152,39 +137,18 @@
                     path.append((Move(num_moves=distance, end_sound=DONE_SOUNDS[keyboard_type], directions=Direction.ANY)))
         else:
             path.append((Move(num_moves=distance, end_sound=KEY_SELECT_SOUNDS[keyboard_type], directions=Direction.ANY)))
-=======
-        if character != "<DONE>":
-        	# print(distance)
-        	# print(direction)
-        	assert distance != -1 and distance != None, 'No path from {} to {}'.format(prev, character)
-
-        #assign the correct sound to space
-        if character == '<SPACE>' or character == '<DONE>':
-        	if distance != -1 and distance != None:
-	            if mode in CHANGE_KEYS.keys():
-	                path.append((Move(num_moves=distance, end_sound=CHANGE_KEYS[mode], directions=direction)))
-	            else:
-	                path.append((Move(num_moves=distance, end_sound=SELECT_KEYS[mode], directions=direction)))
-        else:
-            path.append((Move(num_moves=distance, end_sound=SELECT_KEYS[mode], directions=direction)))
->>>>>>> 0383bc6b
 
         # determine how many errors there will be by generating a random number and comparing it against the probability of each number of errors
         rand = random.random()
         num_errors = 0
-        for x, j in enumerate(mistakes):
-            if rand < j:
+        for m in mistakes:
+            if rand < m:
                 num_errors += 2
             else:
                 break
 
-<<<<<<< HEAD
         if (path != -1) and (path is not None):
             path[-1] = Move(num_moves=path[-1][0] + num_errors, end_sound=path[-1][1], directions=Direction.ANY)
-=======
-        if path != -1 and path != None:
-            path[-1] = Move(num_moves=path[-1][0] + num_errors, end_sound=path[-1][1], directions=path[-1][2])
->>>>>>> 0383bc6b
 
         prev = character
 
@@ -192,94 +156,94 @@
 
 
 def bfs_path(start_key, target_key, adj_list: Dict[str, Dict[str, str]],):
-	visited = [start_key]
-	frontier = deque()
-	frontier.append(([], start_key))
-	final_path = []
-
-	while len(frontier)>0:
-
-		path, key = frontier.popleft()
-		# print(key)
-		if key == target_key:
-			# print(frontier)
-			# print(path)
-			final_path = path
-			break
-
-		neighbors = adj_list[key]
-		# print(adj_list)
-		# print(neighbors)
-		directions = neighbors.keys()
-		# print(frontier)
-
-		if 'right' in directions:
-			if neighbors['right'] not in visited:
-				temp_path = [i for i in path]
-				temp_path.append('right')
-				# print(temp_path)
-				# print(neighbors['right'])
-				frontier.append((temp_path, neighbors['right']))
-				visited.append(neighbors['right'])
-		# print('temp: ', temp_path)
-		temp_path = []
-		# print(path)
-		if 'left' in directions:
-			if neighbors['left'] not in visited:
-				temp_path = [i for i in path]
-				temp_path.append('left')
-				frontier.append((temp_path, neighbors['left']))
-				visited.append(neighbors['left'])
-		temp_path = []
-		if 'up' in directions:
-			if neighbors['up'] not in visited:
-				temp_path = [i for i in path]
-				temp_path.append('up')
-				frontier.append((temp_path, neighbors['up']))
-				visited.append(neighbors['up'])
-		temp_path = []
-		if 'down' in directions:
-			if neighbors['down'] not in visited:
-				temp_path = [i for i in path]
-				temp_path.append('down')
-				frontier.append((temp_path, neighbors['down']))
-				visited.append(neighbors['down'])
-	returner_path = []
-	if final_path == []:
-		return Direction.ANY
-	else:
-		same_in_row = 0
-		switch = False
-		prev = ''
-		for idx, direction in enumerate(final_path):
-			if direction != prev or switch:
-				if switch:
-					returner_path.append(Direction.VERTICAL)
-				else:
-					same_in_row = 0
-					returner_path.append(Direction.ANY)
-			else:
-				if same_in_row >= 3:
-					switch = True
-					for x, i in enumerate(returner_path):
-						returner_path[x] = Direction.HORIZONTAL
-				else:
-					returner_path.append(Direction.ANY)
-					same_in_row += 1
-			prev = direction
-
-		# print(final_path)
-		# print('\n')
-		# print(returner_path)
-		# print('\n')
-		return returner_path
+        visited = [start_key]
+        frontier = deque()
+        frontier.append(([], start_key))
+        final_path = []
+
+        while len(frontier)>0:
+
+                path, key = frontier.popleft()
+                # print(key)
+                if key == target_key:
+                        # print(frontier)
+                        # print(path)
+                        final_path = path
+                        break
+
+                neighbors = adj_list[key]
+                # print(adj_list)
+                # print(neighbors)
+                directions = neighbors.keys()
+                # print(frontier)
+
+                if 'right' in directions:
+                        if neighbors['right'] not in visited:
+                                temp_path = [i for i in path]
+                                temp_path.append('right')
+                                # print(temp_path)
+                                # print(neighbors['right'])
+                                frontier.append((temp_path, neighbors['right']))
+                                visited.append(neighbors['right'])
+                # print('temp: ', temp_path)
+                temp_path = []
+                # print(path)
+                if 'left' in directions:
+                        if neighbors['left'] not in visited:
+                                temp_path = [i for i in path]
+                                temp_path.append('left')
+                                frontier.append((temp_path, neighbors['left']))
+                                visited.append(neighbors['left'])
+                temp_path = []
+                if 'up' in directions:
+                        if neighbors['up'] not in visited:
+                                temp_path = [i for i in path]
+                                temp_path.append('up')
+                                frontier.append((temp_path, neighbors['up']))
+                                visited.append(neighbors['up'])
+                temp_path = []
+                if 'down' in directions:
+                        if neighbors['down'] not in visited:
+                                temp_path = [i for i in path]
+                                temp_path.append('down')
+                                frontier.append((temp_path, neighbors['down']))
+                                visited.append(neighbors['down'])
+        returner_path = []
+        if final_path == []:
+                return Direction.ANY
+        else:
+                same_in_row = 0
+                switch = False
+                prev = ''
+                for idx, direction in enumerate(final_path):
+                        if direction != prev or switch:
+                                if switch:
+                                        returner_path.append(Direction.VERTICAL)
+                                else:
+                                        same_in_row = 0
+                                        returner_path.append(Direction.ANY)
+                        else:
+                                if same_in_row >= 3:
+                                        switch = True
+                                        for x, i in enumerate(returner_path):
+                                                returner_path[x] = Direction.HORIZONTAL
+                                else:
+                                        returner_path.append(Direction.ANY)
+                                        same_in_row += 1
+                        prev = direction
+
+                # print(final_path)
+                # print('\n')
+                # print(returner_path)
+                # print('\n')
+                return returner_path
 
 
 if __name__ == '__main__':
-	adj = {}
-	with open('/home/abebdm/Desktop/Thing/smart-tv-keyboard-leakage/smarttvleakage/graphs/samsung/samsung_keyboard.json', 'r') as f:
-		adj = json.load(f)
-	bfs_path('q', 'j', adj['adjacency_list'])
+        adj = {}
+        with open('/home/abebdm/Desktop/Thing/smart-tv-keyboard-leakage/smarttvleakage/graphs/samsung/samsung_keyboard.json', 'r') as f:
+                adj = json.load(f)
+        bfs_path('q', 'j', adj['adjacency_list'])
     # parser = argparse.ArgumentParser()
     # parser.add_argument('-i', type=str, help='enter the input txt file')
     # parser.add_argument('-o', type=str, help='enter the output jsonl.gz file')
