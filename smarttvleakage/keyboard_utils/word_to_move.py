--- conflicted
+++ resolved
@@ -14,7 +14,8 @@
 from smarttvleakage.graphs.keyboard_graph import SAMSUNG_STANDARD, APPLETV_SEARCH_ALPHABET, APPLETV_SEARCH_NUMBERS, APPLETV_SEARCH_SPECIAL, APPLETV_PASSWORD_STANDARD, APPLETV_PASSWORD_SPECIAL
 from smarttvleakage.dictionary.dictionaries import REVERSE_CHARACTER_TRANSLATION
 from datetime import datetime, timedelta
-#docstring comment
+
+
 def findPath(word: str, use_shortcuts: bool, use_wraparound: bool, use_done: bool, mistake_rate: float, decay_rate: float, max_errors: int, keyboard: MultiKeyboardGraph):
     """
     Get the path taken to input the word.
@@ -45,59 +46,13 @@
         character = REVERSE_CHARACTER_TRANSLATION.get(character, character)
         distance = keyboard.get_moves_from_key(prev, character, use_shortcuts, use_wraparound, mode)
 
-        #handle page switching
+        # handle page switching
         if distance == -1:
-<<<<<<< HEAD
-        	in_keyboard = ''
-        	found_char = False
-        	is_backwards = False
-        	for possible_keyboard in kb.get_keyboards():
-        		if found_char == True:
-        			break
-        		if character in possible_keyboard.get_characters():
-        			found_char = True
-        			in_keyboard = possible_keyboard
-        	#print(keyboard.get_keyboards())
-        	#original_prev = prev
-        	original_mode = mode
-        	counter = 0
-        	on_key = prev
-        	while keyboard._keyboards[mode] != in_keyboard:
-        		changer = keyboard.get_nearest_link(prev, mode, shortcuts, wraparound)
-        		if changer != prev:
-        			on_key = changer
-        			original_mode = mode
-        			counter = 0
-        		#print(counter)
-        		# print(CHANGE_KEYS.keys())
-        		if mode in CHANGE_KEYS.keys():
-        			# print('\n')
-        			# print(CHANGE_KEYS[mode])
-        			path.append((Move(num_moves=int(keyboard.get_moves_from_key(prev, changer, shortcuts, wraparound, mode)), end_sound=CHANGE_KEYS[mode], move_times=[])))
-        		prev = changer
-        		#print(on_key)
-        		linked_state = keyboard.get_linked_states(on_key, original_mode)
-        		#print(linked_state)
-        		mode = linked_state[counter][1]
-        		prev = linked_state[counter][0]
-        		counter+=1
-        	distance = keyboard.get_moves_from_key(prev, character, shortcuts, wraparound, mode)
-
-        assert distance != -1, 'No path from {} to {}'.format(prev, character)
-
-        if character == '<SPACE>':
-        	if mode in CHANGE_KEYS.keys():
-        		path.append((Move(num_moves=distance, end_sound=CHANGE_KEYS[mode], move_times=[])))
-        	else:
-        		path.append((Move(num_moves=distance, end_sound=SELECT_KEYS[mode], move_times=[])))
-        else:
-        	path.append((Move(num_moves=distance, end_sound=SELECT_KEYS[mode], move_times=[])))
-=======
             in_keyboard = ''
             found_char = False
             is_backwards = False
 
-            #find which page the target key is on
+            # find which page the target key is on
             for possible_keyboard in keyboard.get_keyboards().keys():
                 if found_char == True:
                     break
@@ -109,7 +64,8 @@
             counter = 0
             on_key = prev
 
-            #navigate to the correct page by going to the nearest character that switches to the next page and repeating this until the page is the correct one
+            # navigate to the correct page by going to the nearest character that switches to the next page
+            # and repeating this until the page is the correct one
             while mode != in_keyboard:
                 # print(mode)
                 # print(in_keyboard)
@@ -133,6 +89,7 @@
                 mode = linked_state[counter][1]
                 prev = linked_state[counter][0]
                 counter+=1
+
             distance = keyboard.get_moves_from_key(prev, character, use_shortcuts, use_wraparound, mode)
 
         if character != "<DONE>":
@@ -147,23 +104,18 @@
 	                path.append((Move(num_moves=distance, end_sound=SELECT_KEYS[mode])))
         else:
             path.append((Move(num_moves=distance, end_sound=SELECT_KEYS[mode])))
->>>>>>> 8a1ceca1
 
         #determine how many errors there will be by generating a random number and comparing it against the probability of each number of errors
         rand = random.random()
         num_errors = 0
         for x, j in enumerate(mistakes):
             if rand < j:
-<<<<<<< HEAD
-                path[-1] = Move(num_moves=path[-1][0] + 2 * (x + 1), end_sound=path[-1][1], move_times=[])
-=======
                 num_errors+=2
             else:
                 break
 
         if path != -1 and path != None:
             path[-1] = Move(num_moves=path[-1][0] + num_errors, end_sound=path[-1][1])
->>>>>>> 8a1ceca1
 
         prev = character
     
