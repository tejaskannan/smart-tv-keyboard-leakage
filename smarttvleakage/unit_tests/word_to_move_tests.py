import unittest
from typing import List
from smarttvleakage.audio.move_extractor import Move, SAMSUNG_SELECT, SAMSUNG_KEY_SELECT, APPLETV_KEYBOARD_SELECT, APPLETV_TOOLBAR_MOVE
from smarttvleakage.keyboard_utils.word_to_move import findPath
from smarttvleakage.utils.constants import KeyboardType, Direction
from smarttvleakage.graphs.keyboard_graph import MultiKeyboardGraph

apple_pass = MultiKeyboardGraph(KeyboardType.APPLE_TV_PASSWORD)
samsung = MultiKeyboardGraph(KeyboardType.SAMSUNG)
apple_search = MultiKeyboardGraph(KeyboardType.APPLE_TV_SEARCH)


class GraphMoveCounts(unittest.TestCase):

    def test_same_letter(self):
        path = findPath('q', False, False, False, False, 0.0, 1.0, 0, samsung)
        expected = [Move(num_moves=0, end_sound=SAMSUNG_KEY_SELECT, directions=Direction.ANY)]
        self.assertEqual(path, expected)

    def test_same_letter_apple(self):
        path = findPath('q', False, False, False, False, 0.0, 1.0, 0, apple_search)
        expected = [Move(num_moves=3, end_sound=APPLETV_KEYBOARD_SELECT, directions=Direction.ANY)]
        self.assertEqual(path, expected)

<<<<<<< HEAD
=======
    def test_same_letter_apple_pass(self):
        path = findPath('q', False, False, False, False, 0.0, 1.0, 0, apple_pass)
        expected = [Move(num_moves=16, end_sound=APPLETV_KEYBOARD_SELECT, directions=Direction.ANY)]
        self.assertEqual(path, expected)

>>>>>>> 0383bc6b
    def test_letters(self):
        path = findPath('hello', False, False, False, False, 0.0, 1.0, 0, samsung)
        expected = [Move(num_moves=6, end_sound=SAMSUNG_KEY_SELECT, directions=Direction.ANY),Move(num_moves=4, end_sound=SAMSUNG_KEY_SELECT, directions=Direction.ANY),Move(num_moves=7, end_sound=SAMSUNG_KEY_SELECT, directions=Direction.ANY),Move(num_moves=0, end_sound=SAMSUNG_KEY_SELECT, directions=Direction.ANY),Move(num_moves=1, end_sound=SAMSUNG_KEY_SELECT, directions=Direction.ANY)]
        self.assertEqual(path, expected)

    def test_letters_apple(self):
        path = findPath('hello', False, False, False, False, 0.0, 1.0, 0, apple_search)
        expected = [Move(num_moves=12, end_sound=APPLETV_KEYBOARD_SELECT, directions=Direction.ANY),Move(num_moves=3, end_sound=APPLETV_KEYBOARD_SELECT, directions=Direction.ANY),Move(num_moves=7, end_sound=APPLETV_KEYBOARD_SELECT, directions=Direction.ANY),Move(num_moves=0, end_sound=APPLETV_KEYBOARD_SELECT, directions=Direction.ANY),Move(num_moves=3, end_sound=APPLETV_KEYBOARD_SELECT, directions=Direction.ANY)]
        self.assertEqual(path, expected)
    
<<<<<<< HEAD
=======
    def test_letters_apple_pass(self):
        path = findPath('hello', False, False, False, False, 0.0, 1.0, 0, apple_pass)
        expected = [Move(num_moves=7, end_sound=APPLETV_KEYBOARD_SELECT, directions=Direction.ANY),Move(num_moves=3, end_sound=APPLETV_KEYBOARD_SELECT, directions=Direction.ANY),Move(num_moves=7, end_sound=APPLETV_KEYBOARD_SELECT, directions=Direction.ANY),Move(num_moves=0, end_sound=APPLETV_KEYBOARD_SELECT, directions=Direction.ANY),Move(num_moves=3, end_sound=APPLETV_KEYBOARD_SELECT, directions=Direction.ANY)]
        self.assertEqual(path, expected)

>>>>>>> 0383bc6b
    def test_letters_and_numbers(self):
        path = findPath('hello93', False, False, False, False, 0.0, 1.0, 0, samsung)
        expected = [Move(num_moves=6, end_sound=SAMSUNG_KEY_SELECT, directions=Direction.ANY),Move(num_moves=4, end_sound=SAMSUNG_KEY_SELECT, directions=Direction.ANY),Move(num_moves=7, end_sound=SAMSUNG_KEY_SELECT, directions=Direction.ANY),Move(num_moves=0, end_sound=SAMSUNG_KEY_SELECT, directions=Direction.ANY),Move(num_moves=1, end_sound=SAMSUNG_KEY_SELECT, directions=Direction.ANY),Move(num_moves=1, end_sound=SAMSUNG_KEY_SELECT, directions=Direction.ANY),Move(num_moves=6, end_sound=SAMSUNG_KEY_SELECT, directions=Direction.ANY)]
        self.assertEqual(path, expected)

    def test_letters_and_numbers_apple(self):
        path = findPath('hello93', False, False, False, False, 0.0, 1.0, 0, apple_search)
        expected = [Move(num_moves=12, end_sound=APPLETV_KEYBOARD_SELECT, directions=Direction.ANY),Move(num_moves=3, end_sound=APPLETV_KEYBOARD_SELECT, directions=Direction.ANY),Move(num_moves=7, end_sound=APPLETV_KEYBOARD_SELECT, directions=Direction.ANY),Move(num_moves=0, end_sound=APPLETV_KEYBOARD_SELECT, directions=Direction.ANY),Move(num_moves=3, end_sound=APPLETV_KEYBOARD_SELECT, directions=Direction.ANY),Move(num_moves=2, end_sound=APPLETV_KEYBOARD_SELECT, directions=Direction.ANY),Move(num_moves=6, end_sound=APPLETV_KEYBOARD_SELECT, directions=Direction.ANY)]
        self.assertEqual(path, expected)

<<<<<<< HEAD
=======
    def test_letters_and_numbers_apple_pass(self):
        path = findPath('hello93', True, False, False, False, 0.0, 1.0, 0, apple_pass)
        expected = [Move(num_moves=7, end_sound=APPLETV_KEYBOARD_SELECT, directions=Direction.ANY),Move(num_moves=3, end_sound=APPLETV_KEYBOARD_SELECT, directions=Direction.ANY),Move(num_moves=7, end_sound=APPLETV_KEYBOARD_SELECT, directions=Direction.ANY),Move(num_moves=0, end_sound=APPLETV_KEYBOARD_SELECT, directions=Direction.ANY),Move(num_moves=3, end_sound=APPLETV_KEYBOARD_SELECT, directions=Direction.ANY),Move(num_moves=5, end_sound=APPLETV_KEYBOARD_SELECT, directions=Direction.ANY),Move(num_moves=6, end_sound=APPLETV_KEYBOARD_SELECT, directions=Direction.ANY)]
        self.assertEqual(path, expected)

>>>>>>> 0383bc6b
    def test_switching(self):
        path = findPath('q"t]', False, False, False, False, 0.0, 1.0, 0, samsung)
        expected = [Move(num_moves=0, end_sound=SAMSUNG_KEY_SELECT, directions=Direction.ANY),Move(num_moves=1, end_sound=SAMSUNG_SELECT, directions=Direction.ANY),Move(num_moves=3, end_sound=SAMSUNG_KEY_SELECT, directions=Direction.ANY),Move(num_moves=3, end_sound=SAMSUNG_SELECT, directions=Direction.ANY),Move(num_moves=5, end_sound=SAMSUNG_KEY_SELECT, directions=Direction.ANY),Move(num_moves=5, end_sound=SAMSUNG_SELECT, directions=Direction.ANY),Move(num_moves=12, end_sound=SAMSUNG_KEY_SELECT, directions=Direction.ANY)]
        self.assertEqual(path, expected)

    def test_switching_apple(self):
        path = findPath('q"t', False, False, False, False, 0.0, 1.0, 0, apple_search)
        expected = [Move(num_moves=3, end_sound=APPLETV_KEYBOARD_SELECT, directions=Direction.ANY),Move(num_moves=14, end_sound=APPLETV_KEYBOARD_SELECT, directions=Direction.ANY),Move(num_moves=17, end_sound=APPLETV_KEYBOARD_SELECT, directions=Direction.ANY)]
        self.assertEqual(path, expected)

<<<<<<< HEAD
=======
    def test_switching_apple_pass(self):
        path = findPath('q"t', True, False, False, False, 0.0, 1.0, 0, apple_pass)
        expected = [Move(num_moves=16, end_sound=APPLETV_KEYBOARD_SELECT, directions=Direction.ANY),Move(num_moves=11, end_sound=APPLETV_KEYBOARD_SELECT, directions=Direction.ANY),Move(num_moves=15, end_sound=APPLETV_KEYBOARD_SELECT, directions=Direction.ANY)]
        self.assertEqual(path, expected)

>>>>>>> 0383bc6b
    def test_same_wraparound(self):
        path = findPath('qph:', False, True, False, False, 0.0, 1.0, 0, samsung)
        expected = [Move(num_moves=0, end_sound=SAMSUNG_KEY_SELECT, directions=Direction.ANY),Move(num_moves=5, end_sound=SAMSUNG_KEY_SELECT, directions=Direction.ANY),Move(num_moves=5, end_sound=SAMSUNG_KEY_SELECT, directions=Direction.ANY),Move(num_moves=7, end_sound=SAMSUNG_SELECT, directions=Direction.ANY),Move(num_moves=4, end_sound=SAMSUNG_KEY_SELECT, directions=Direction.ANY)]
        self.assertEqual(path, expected)

    def test_same_shortcut(self):
        path = findPath('nc', True, False, False, False, 0.0, 1.0, 0, samsung)
        expected = [Move(num_moves=7, end_sound=SAMSUNG_KEY_SELECT, directions=Direction.ANY),Move(num_moves=2, end_sound=SAMSUNG_KEY_SELECT, directions=Direction.ANY)]
        self.assertEqual(path, expected)

    def test_same_both(self):
        path = findPath('qlnc', True, True, False, False, 0.0, 1.0, 0, samsung)
        expected = [Move(num_moves=0, end_sound=SAMSUNG_KEY_SELECT, directions=Direction.ANY),Move(num_moves=7, end_sound=SAMSUNG_KEY_SELECT, directions=Direction.ANY),Move(num_moves=4, end_sound=SAMSUNG_KEY_SELECT, directions=Direction.ANY),Move(num_moves=2, end_sound=SAMSUNG_KEY_SELECT, directions=Direction.ANY)]
        self.assertEqual(path, expected)

    def test_string_with_space(self):
        path = findPath('12 45', True, True, False, False, 0.0, 1.0, 0, samsung)
        expected = [Move(num_moves=1, end_sound=SAMSUNG_KEY_SELECT, directions=Direction.ANY), Move(num_moves=1, end_sound=SAMSUNG_KEY_SELECT, directions=Direction.ANY), Move(num_moves=5, end_sound=SAMSUNG_SELECT, directions=Direction.ANY), Move(num_moves=5, end_sound=SAMSUNG_KEY_SELECT, directions=Direction.ANY), Move(num_moves=1, end_sound=SAMSUNG_KEY_SELECT, directions=Direction.ANY)]
        self.assertEqual(path, expected)

    def test_string_with_space_apple(self):
        path = findPath('ab cd', True, True, False, False, 0.0, 1.0, 0, apple_search)
        expected = [Move(num_moves=19, end_sound=APPLETV_KEYBOARD_SELECT, directions=Direction.ANY), Move(num_moves=1, end_sound=APPLETV_KEYBOARD_SELECT, directions=Direction.ANY), Move(num_moves=2, end_sound=APPLETV_KEYBOARD_SELECT, directions=Direction.ANY), Move(num_moves=3, end_sound=APPLETV_KEYBOARD_SELECT, directions=Direction.ANY), Move(num_moves=1, end_sound=APPLETV_KEYBOARD_SELECT, directions=Direction.ANY)]
        self.assertEqual(path, expected)

    def test_done_exists(self):
        path = findPath('q', False, True, True, False, 0.0, 0.1, 0, samsung)
        expected = [Move(num_moves=0, end_sound=SAMSUNG_KEY_SELECT, directions=Direction.ANY), Move(num_moves=13, end_sound=SAMSUNG_KEY_SELECT, directions=Direction.ANY)]

    def test_done_exists_ignored(self):
        path = findPath('q', False, True, False, False, 0.0, 0.1, 0, samsung)
        expected = [Move(num_moves=0, end_sound=SAMSUNG_KEY_SELECT, directions=Direction.ANY)]

    def test_done_doesnt_exist(self):
        path = findPath('q', False, False, True, False, 0.0, 0.1, 0, samsung)
        expected = [Move(num_moves=0, end_sound=SAMSUNG_KEY_SELECT, directions=Direction.ANY)]

<<<<<<< HEAD
    def test_unknown_key(self):
        self.assertRaises(AssertionError, findPath('q_', True, True, False, 0.0, 1.0, 0, samsung))


class AppleTVPasswordTests(unittest.TestCase):

    def test_one_letter(self):
        path = findPath('q', False, False, False, 0.0, 1.0, 0, apple_pass)
        expected = [Move(num_moves=16, end_sound=APPLETV_KEYBOARD_SELECT, directions=Direction.ANY)]
        self.assertEqual(path, expected)

    def test_same_letter(self):
        path = findPath('qq', False, False, False, 0.0, 1.0, 0, apple_pass)
        expected = [Move(num_moves=16, end_sound=APPLETV_KEYBOARD_SELECT, directions=Direction.ANY), Move(num_moves=0, end_sound=APPLETV_KEYBOARD_SELECT, directions=Direction.ANY)]
        self.assertEqual(path, expected)

    def test_letters(self):
        path = findPath('hello', False, False, False, 0.0, 1.0, 0, apple_pass)
        expected = [Move(num_moves=7, end_sound=APPLETV_KEYBOARD_SELECT, directions=Direction.ANY),Move(num_moves=3, end_sound=APPLETV_KEYBOARD_SELECT, directions=Direction.ANY),Move(num_moves=7, end_sound=APPLETV_KEYBOARD_SELECT, directions=Direction.ANY),Move(num_moves=0, end_sound=APPLETV_KEYBOARD_SELECT, directions=Direction.ANY),Move(num_moves=3, end_sound=APPLETV_KEYBOARD_SELECT, directions=Direction.ANY)]
        self.assertEqual(path, expected)

    def test_letters_and_numbers(self):
        path = findPath('hello93', True, False, False, 0.0, 1.0, 0, apple_pass)
        expected = [Move(num_moves=7, end_sound=APPLETV_KEYBOARD_SELECT, directions=Direction.ANY),Move(num_moves=3, end_sound=APPLETV_KEYBOARD_SELECT, directions=Direction.ANY),Move(num_moves=7, end_sound=APPLETV_KEYBOARD_SELECT, directions=Direction.ANY),Move(num_moves=0, end_sound=APPLETV_KEYBOARD_SELECT, directions=Direction.ANY),Move(num_moves=3, end_sound=APPLETV_KEYBOARD_SELECT, directions=Direction.ANY),Move(num_moves=5, end_sound=APPLETV_KEYBOARD_SELECT, directions=Direction.ANY),Move(num_moves=6, end_sound=APPLETV_KEYBOARD_SELECT, directions=Direction.ANY)]
        self.assertEqual(path, expected)

    def test_switching(self):
        path = findPath('q"t', True, False, False, 0.0, 1.0, 0, apple_pass)
        expected = [Move(num_moves=16, end_sound=APPLETV_KEYBOARD_SELECT, directions=Direction.ANY),Move(num_moves=11, end_sound=APPLETV_KEYBOARD_SELECT, directions=Direction.ANY),Move(num_moves=15, end_sound=APPLETV_KEYBOARD_SELECT, directions=Direction.ANY)]
        self.assertEqual(path, expected)

    def test_letters_and_numbers_done(self):
        path = findPath('h3', use_shortcuts=True, use_wraparound=False, use_done=True, mistake_rate=0.0, decay_rate=1.0, max_errors=0, keyboard=apple_pass)
        expected = [Move(num_moves=7, end_sound=APPLETV_KEYBOARD_SELECT, directions=Direction.ANY), Move(num_moves=4, end_sound=APPLETV_KEYBOARD_SELECT, directions=Direction.ANY), Move(num_moves=2, end_sound=APPLETV_TOOLBAR_MOVE, directions=Direction.ANY)]
        self.assertEqual(path, expected)

=======
    def test_direction(self):
        path = findPath('el', False, False, False, True, 0.0, 0.1, 0, samsung)
        expected = [Move(num_moves=2, end_sound=SAMSUNG_KEY_SELECT, directions=[Direction.ANY, Direction.ANY]), Move(num_moves=6, end_sound=SAMSUNG_KEY_SELECT, directions=[Direction.HORIZONTAL, Direction.HORIZONTAL, Direction.HORIZONTAL, Direction.HORIZONTAL, Direction.HORIZONTAL, Direction.HORIZONTAL, Direction.VERTICAL])]
>>>>>>> 0383bc6b

if __name__ == '__main__':
    unittest.main()<|MERGE_RESOLUTION|>--- conflicted
+++ resolved
@@ -13,156 +13,119 @@
 class GraphMoveCounts(unittest.TestCase):
 
     def test_same_letter(self):
-        path = findPath('q', False, False, False, False, 0.0, 1.0, 0, samsung)
+        path = findPath('q', False, False, False, 0.0, 1.0, 0, samsung, 'q')
         expected = [Move(num_moves=0, end_sound=SAMSUNG_KEY_SELECT, directions=Direction.ANY)]
         self.assertEqual(path, expected)
 
     def test_same_letter_apple(self):
-        path = findPath('q', False, False, False, False, 0.0, 1.0, 0, apple_search)
+        path = findPath('q', False, False, False, 0.0, 1.0, 0, apple_search, 't')
         expected = [Move(num_moves=3, end_sound=APPLETV_KEYBOARD_SELECT, directions=Direction.ANY)]
         self.assertEqual(path, expected)
 
-<<<<<<< HEAD
-=======
-    def test_same_letter_apple_pass(self):
-        path = findPath('q', False, False, False, False, 0.0, 1.0, 0, apple_pass)
-        expected = [Move(num_moves=16, end_sound=APPLETV_KEYBOARD_SELECT, directions=Direction.ANY)]
-        self.assertEqual(path, expected)
-
->>>>>>> 0383bc6b
     def test_letters(self):
-        path = findPath('hello', False, False, False, False, 0.0, 1.0, 0, samsung)
+        path = findPath('hello', False, False, False, 0.0, 1.0, 0, samsung, 'q')
         expected = [Move(num_moves=6, end_sound=SAMSUNG_KEY_SELECT, directions=Direction.ANY),Move(num_moves=4, end_sound=SAMSUNG_KEY_SELECT, directions=Direction.ANY),Move(num_moves=7, end_sound=SAMSUNG_KEY_SELECT, directions=Direction.ANY),Move(num_moves=0, end_sound=SAMSUNG_KEY_SELECT, directions=Direction.ANY),Move(num_moves=1, end_sound=SAMSUNG_KEY_SELECT, directions=Direction.ANY)]
         self.assertEqual(path, expected)
 
     def test_letters_apple(self):
-        path = findPath('hello', False, False, False, False, 0.0, 1.0, 0, apple_search)
+        path = findPath('hello', False, False, False, 0.0, 1.0, 0, apple_search, 't')
         expected = [Move(num_moves=12, end_sound=APPLETV_KEYBOARD_SELECT, directions=Direction.ANY),Move(num_moves=3, end_sound=APPLETV_KEYBOARD_SELECT, directions=Direction.ANY),Move(num_moves=7, end_sound=APPLETV_KEYBOARD_SELECT, directions=Direction.ANY),Move(num_moves=0, end_sound=APPLETV_KEYBOARD_SELECT, directions=Direction.ANY),Move(num_moves=3, end_sound=APPLETV_KEYBOARD_SELECT, directions=Direction.ANY)]
         self.assertEqual(path, expected)
     
-<<<<<<< HEAD
-=======
-    def test_letters_apple_pass(self):
-        path = findPath('hello', False, False, False, False, 0.0, 1.0, 0, apple_pass)
-        expected = [Move(num_moves=7, end_sound=APPLETV_KEYBOARD_SELECT, directions=Direction.ANY),Move(num_moves=3, end_sound=APPLETV_KEYBOARD_SELECT, directions=Direction.ANY),Move(num_moves=7, end_sound=APPLETV_KEYBOARD_SELECT, directions=Direction.ANY),Move(num_moves=0, end_sound=APPLETV_KEYBOARD_SELECT, directions=Direction.ANY),Move(num_moves=3, end_sound=APPLETV_KEYBOARD_SELECT, directions=Direction.ANY)]
-        self.assertEqual(path, expected)
-
->>>>>>> 0383bc6b
     def test_letters_and_numbers(self):
-        path = findPath('hello93', False, False, False, False, 0.0, 1.0, 0, samsung)
+        path = findPath('hello93', False, False, False, 0.0, 1.0, 0, samsung, 'q')
         expected = [Move(num_moves=6, end_sound=SAMSUNG_KEY_SELECT, directions=Direction.ANY),Move(num_moves=4, end_sound=SAMSUNG_KEY_SELECT, directions=Direction.ANY),Move(num_moves=7, end_sound=SAMSUNG_KEY_SELECT, directions=Direction.ANY),Move(num_moves=0, end_sound=SAMSUNG_KEY_SELECT, directions=Direction.ANY),Move(num_moves=1, end_sound=SAMSUNG_KEY_SELECT, directions=Direction.ANY),Move(num_moves=1, end_sound=SAMSUNG_KEY_SELECT, directions=Direction.ANY),Move(num_moves=6, end_sound=SAMSUNG_KEY_SELECT, directions=Direction.ANY)]
         self.assertEqual(path, expected)
 
     def test_letters_and_numbers_apple(self):
-        path = findPath('hello93', False, False, False, False, 0.0, 1.0, 0, apple_search)
+        path = findPath('hello93', False, False, False, 0.0, 1.0, 0, apple_search, 't')
         expected = [Move(num_moves=12, end_sound=APPLETV_KEYBOARD_SELECT, directions=Direction.ANY),Move(num_moves=3, end_sound=APPLETV_KEYBOARD_SELECT, directions=Direction.ANY),Move(num_moves=7, end_sound=APPLETV_KEYBOARD_SELECT, directions=Direction.ANY),Move(num_moves=0, end_sound=APPLETV_KEYBOARD_SELECT, directions=Direction.ANY),Move(num_moves=3, end_sound=APPLETV_KEYBOARD_SELECT, directions=Direction.ANY),Move(num_moves=2, end_sound=APPLETV_KEYBOARD_SELECT, directions=Direction.ANY),Move(num_moves=6, end_sound=APPLETV_KEYBOARD_SELECT, directions=Direction.ANY)]
         self.assertEqual(path, expected)
 
-<<<<<<< HEAD
-=======
-    def test_letters_and_numbers_apple_pass(self):
-        path = findPath('hello93', True, False, False, False, 0.0, 1.0, 0, apple_pass)
-        expected = [Move(num_moves=7, end_sound=APPLETV_KEYBOARD_SELECT, directions=Direction.ANY),Move(num_moves=3, end_sound=APPLETV_KEYBOARD_SELECT, directions=Direction.ANY),Move(num_moves=7, end_sound=APPLETV_KEYBOARD_SELECT, directions=Direction.ANY),Move(num_moves=0, end_sound=APPLETV_KEYBOARD_SELECT, directions=Direction.ANY),Move(num_moves=3, end_sound=APPLETV_KEYBOARD_SELECT, directions=Direction.ANY),Move(num_moves=5, end_sound=APPLETV_KEYBOARD_SELECT, directions=Direction.ANY),Move(num_moves=6, end_sound=APPLETV_KEYBOARD_SELECT, directions=Direction.ANY)]
-        self.assertEqual(path, expected)
-
->>>>>>> 0383bc6b
     def test_switching(self):
-        path = findPath('q"t]', False, False, False, False, 0.0, 1.0, 0, samsung)
+        path = findPath('q"t]', False, False, False, 0.0, 1.0, 0, samsung, 'q')
         expected = [Move(num_moves=0, end_sound=SAMSUNG_KEY_SELECT, directions=Direction.ANY),Move(num_moves=1, end_sound=SAMSUNG_SELECT, directions=Direction.ANY),Move(num_moves=3, end_sound=SAMSUNG_KEY_SELECT, directions=Direction.ANY),Move(num_moves=3, end_sound=SAMSUNG_SELECT, directions=Direction.ANY),Move(num_moves=5, end_sound=SAMSUNG_KEY_SELECT, directions=Direction.ANY),Move(num_moves=5, end_sound=SAMSUNG_SELECT, directions=Direction.ANY),Move(num_moves=12, end_sound=SAMSUNG_KEY_SELECT, directions=Direction.ANY)]
         self.assertEqual(path, expected)
 
     def test_switching_apple(self):
-        path = findPath('q"t', False, False, False, False, 0.0, 1.0, 0, apple_search)
+        path = findPath('q"t', False, False, False, 0.0, 1.0, 0, apple_search, 't')
         expected = [Move(num_moves=3, end_sound=APPLETV_KEYBOARD_SELECT, directions=Direction.ANY),Move(num_moves=14, end_sound=APPLETV_KEYBOARD_SELECT, directions=Direction.ANY),Move(num_moves=17, end_sound=APPLETV_KEYBOARD_SELECT, directions=Direction.ANY)]
         self.assertEqual(path, expected)
 
-<<<<<<< HEAD
-=======
-    def test_switching_apple_pass(self):
-        path = findPath('q"t', True, False, False, False, 0.0, 1.0, 0, apple_pass)
-        expected = [Move(num_moves=16, end_sound=APPLETV_KEYBOARD_SELECT, directions=Direction.ANY),Move(num_moves=11, end_sound=APPLETV_KEYBOARD_SELECT, directions=Direction.ANY),Move(num_moves=15, end_sound=APPLETV_KEYBOARD_SELECT, directions=Direction.ANY)]
-        self.assertEqual(path, expected)
-
->>>>>>> 0383bc6b
     def test_same_wraparound(self):
-        path = findPath('qph:', False, True, False, False, 0.0, 1.0, 0, samsung)
+        path = findPath('qph:', False, True, False, 0.0, 1.0, 0, samsung, 'q')
         expected = [Move(num_moves=0, end_sound=SAMSUNG_KEY_SELECT, directions=Direction.ANY),Move(num_moves=5, end_sound=SAMSUNG_KEY_SELECT, directions=Direction.ANY),Move(num_moves=5, end_sound=SAMSUNG_KEY_SELECT, directions=Direction.ANY),Move(num_moves=7, end_sound=SAMSUNG_SELECT, directions=Direction.ANY),Move(num_moves=4, end_sound=SAMSUNG_KEY_SELECT, directions=Direction.ANY)]
         self.assertEqual(path, expected)
 
     def test_same_shortcut(self):
-        path = findPath('nc', True, False, False, False, 0.0, 1.0, 0, samsung)
+        path = findPath('nc', True, False, False, 0.0, 1.0, 0, samsung, 'q')
         expected = [Move(num_moves=7, end_sound=SAMSUNG_KEY_SELECT, directions=Direction.ANY),Move(num_moves=2, end_sound=SAMSUNG_KEY_SELECT, directions=Direction.ANY)]
         self.assertEqual(path, expected)
 
     def test_same_both(self):
-        path = findPath('qlnc', True, True, False, False, 0.0, 1.0, 0, samsung)
+        path = findPath('qlnc', True, True, False, 0.0, 1.0, 0, samsung, 'q')
         expected = [Move(num_moves=0, end_sound=SAMSUNG_KEY_SELECT, directions=Direction.ANY),Move(num_moves=7, end_sound=SAMSUNG_KEY_SELECT, directions=Direction.ANY),Move(num_moves=4, end_sound=SAMSUNG_KEY_SELECT, directions=Direction.ANY),Move(num_moves=2, end_sound=SAMSUNG_KEY_SELECT, directions=Direction.ANY)]
         self.assertEqual(path, expected)
 
     def test_string_with_space(self):
-        path = findPath('12 45', True, True, False, False, 0.0, 1.0, 0, samsung)
+        path = findPath('12 45', True, True, False, 0.0, 1.0, 0, samsung, 'q')
         expected = [Move(num_moves=1, end_sound=SAMSUNG_KEY_SELECT, directions=Direction.ANY), Move(num_moves=1, end_sound=SAMSUNG_KEY_SELECT, directions=Direction.ANY), Move(num_moves=5, end_sound=SAMSUNG_SELECT, directions=Direction.ANY), Move(num_moves=5, end_sound=SAMSUNG_KEY_SELECT, directions=Direction.ANY), Move(num_moves=1, end_sound=SAMSUNG_KEY_SELECT, directions=Direction.ANY)]
         self.assertEqual(path, expected)
 
     def test_string_with_space_apple(self):
-        path = findPath('ab cd', True, True, False, False, 0.0, 1.0, 0, apple_search)
+        path = findPath('ab cd', True, True, False, 0.0, 1.0, 0, apple_search, 't')
         expected = [Move(num_moves=19, end_sound=APPLETV_KEYBOARD_SELECT, directions=Direction.ANY), Move(num_moves=1, end_sound=APPLETV_KEYBOARD_SELECT, directions=Direction.ANY), Move(num_moves=2, end_sound=APPLETV_KEYBOARD_SELECT, directions=Direction.ANY), Move(num_moves=3, end_sound=APPLETV_KEYBOARD_SELECT, directions=Direction.ANY), Move(num_moves=1, end_sound=APPLETV_KEYBOARD_SELECT, directions=Direction.ANY)]
         self.assertEqual(path, expected)
 
     def test_done_exists(self):
-        path = findPath('q', False, True, True, False, 0.0, 0.1, 0, samsung)
+        path = findPath('q', False, True, True, 0.0, 0.1, 0, samsung, 'q')
         expected = [Move(num_moves=0, end_sound=SAMSUNG_KEY_SELECT, directions=Direction.ANY), Move(num_moves=13, end_sound=SAMSUNG_KEY_SELECT, directions=Direction.ANY)]
 
     def test_done_exists_ignored(self):
-        path = findPath('q', False, True, False, False, 0.0, 0.1, 0, samsung)
+        path = findPath('q', False, True, False, 0.0, 0.1, 0, samsung, 'q')
         expected = [Move(num_moves=0, end_sound=SAMSUNG_KEY_SELECT, directions=Direction.ANY)]
 
     def test_done_doesnt_exist(self):
-        path = findPath('q', False, False, True, False, 0.0, 0.1, 0, samsung)
+        path = findPath('q', False, False, True, 0.0, 0.1, 0, samsung, 'q')
         expected = [Move(num_moves=0, end_sound=SAMSUNG_KEY_SELECT, directions=Direction.ANY)]
 
-<<<<<<< HEAD
-    def test_unknown_key(self):
-        self.assertRaises(AssertionError, findPath('q_', True, True, False, 0.0, 1.0, 0, samsung))
+    #def test_direction(self):
+    #    path = findPath('el', False, False, False, True, 0.0, 0.1, 0, samsung, 'q')
+    #    expected = [Move(num_moves=2, end_sound=SAMSUNG_KEY_SELECT, directions=[Direction.ANY, Direction.ANY]), Move(num_moves=6, end_sound=SAMSUNG_KEY_SELECT, directions=[Direction.HORIZONTAL, Direction.HORIZONTAL, Direction.HORIZONTAL, Direction.HORIZONTAL, Direction.HORIZONTAL, Direction.HORIZONTAL, Direction.VERTICAL])]
 
 
 class AppleTVPasswordTests(unittest.TestCase):
 
     def test_one_letter(self):
-        path = findPath('q', False, False, False, 0.0, 1.0, 0, apple_pass)
+        path = findPath('q', use_shortcuts=False, use_wraparound=False, use_done=False, mistake_rate=0.0, decay_rate=1.0, max_errors=0, keyboard=apple_pass, start_key='a')
         expected = [Move(num_moves=16, end_sound=APPLETV_KEYBOARD_SELECT, directions=Direction.ANY)]
         self.assertEqual(path, expected)
 
     def test_same_letter(self):
-        path = findPath('qq', False, False, False, 0.0, 1.0, 0, apple_pass)
+        path = findPath('qq', use_shortcuts=False, use_wraparound=False, use_done=False, mistake_rate=0.0, decay_rate=1.0, max_errors=0, keyboard=apple_pass, start_key='a')
         expected = [Move(num_moves=16, end_sound=APPLETV_KEYBOARD_SELECT, directions=Direction.ANY), Move(num_moves=0, end_sound=APPLETV_KEYBOARD_SELECT, directions=Direction.ANY)]
         self.assertEqual(path, expected)
 
     def test_letters(self):
-        path = findPath('hello', False, False, False, 0.0, 1.0, 0, apple_pass)
+        path = findPath('hello', use_shortcuts=False, use_wraparound=False, use_done=False, mistake_rate=0.0, decay_rate=1.0, max_errors=0, keyboard=apple_pass, start_key='a')
         expected = [Move(num_moves=7, end_sound=APPLETV_KEYBOARD_SELECT, directions=Direction.ANY),Move(num_moves=3, end_sound=APPLETV_KEYBOARD_SELECT, directions=Direction.ANY),Move(num_moves=7, end_sound=APPLETV_KEYBOARD_SELECT, directions=Direction.ANY),Move(num_moves=0, end_sound=APPLETV_KEYBOARD_SELECT, directions=Direction.ANY),Move(num_moves=3, end_sound=APPLETV_KEYBOARD_SELECT, directions=Direction.ANY)]
         self.assertEqual(path, expected)
 
     def test_letters_and_numbers(self):
-        path = findPath('hello93', True, False, False, 0.0, 1.0, 0, apple_pass)
+        path = findPath('hello93', use_shortcuts=True, use_wraparound=False, use_done=False, mistake_rate=0.0, decay_rate=1.0, max_errors=0, keyboard=apple_pass, start_key='a')
         expected = [Move(num_moves=7, end_sound=APPLETV_KEYBOARD_SELECT, directions=Direction.ANY),Move(num_moves=3, end_sound=APPLETV_KEYBOARD_SELECT, directions=Direction.ANY),Move(num_moves=7, end_sound=APPLETV_KEYBOARD_SELECT, directions=Direction.ANY),Move(num_moves=0, end_sound=APPLETV_KEYBOARD_SELECT, directions=Direction.ANY),Move(num_moves=3, end_sound=APPLETV_KEYBOARD_SELECT, directions=Direction.ANY),Move(num_moves=5, end_sound=APPLETV_KEYBOARD_SELECT, directions=Direction.ANY),Move(num_moves=6, end_sound=APPLETV_KEYBOARD_SELECT, directions=Direction.ANY)]
         self.assertEqual(path, expected)
 
     def test_switching(self):
-        path = findPath('q"t', True, False, False, 0.0, 1.0, 0, apple_pass)
+        path = findPath('q"t', use_shortcuts=True, use_wraparound=False, use_done=False, mistake_rate=0.0, decay_rate=1.0, max_errors=0, keyboard=apple_pass, start_key='a')
         expected = [Move(num_moves=16, end_sound=APPLETV_KEYBOARD_SELECT, directions=Direction.ANY),Move(num_moves=11, end_sound=APPLETV_KEYBOARD_SELECT, directions=Direction.ANY),Move(num_moves=15, end_sound=APPLETV_KEYBOARD_SELECT, directions=Direction.ANY)]
         self.assertEqual(path, expected)
 
     def test_letters_and_numbers_done(self):
-        path = findPath('h3', use_shortcuts=True, use_wraparound=False, use_done=True, mistake_rate=0.0, decay_rate=1.0, max_errors=0, keyboard=apple_pass)
+        path = findPath('h3', use_shortcuts=True, use_wraparound=False, use_done=True, mistake_rate=0.0, decay_rate=1.0, max_errors=0, keyboard=apple_pass, start_key='a')
         expected = [Move(num_moves=7, end_sound=APPLETV_KEYBOARD_SELECT, directions=Direction.ANY), Move(num_moves=4, end_sound=APPLETV_KEYBOARD_SELECT, directions=Direction.ANY), Move(num_moves=2, end_sound=APPLETV_TOOLBAR_MOVE, directions=Direction.ANY)]
         self.assertEqual(path, expected)
 
-=======
-    def test_direction(self):
-        path = findPath('el', False, False, False, True, 0.0, 0.1, 0, samsung)
-        expected = [Move(num_moves=2, end_sound=SAMSUNG_KEY_SELECT, directions=[Direction.ANY, Direction.ANY]), Move(num_moves=6, end_sound=SAMSUNG_KEY_SELECT, directions=[Direction.HORIZONTAL, Direction.HORIZONTAL, Direction.HORIZONTAL, Direction.HORIZONTAL, Direction.HORIZONTAL, Direction.HORIZONTAL, Direction.VERTICAL])]
->>>>>>> 0383bc6b
 
 if __name__ == '__main__':
     unittest.main()