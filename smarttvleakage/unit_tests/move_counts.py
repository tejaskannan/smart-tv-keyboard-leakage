import unittest
import string
from typing import List

from smarttvleakage.graphs.keyboard_graph import MultiKeyboardGraph, SAMSUNG_STANDARD, SAMSUNG_SPECIAL_ONE, APPLETV_SEARCH_ALPHABET
from smarttvleakage.graphs.keyboard_graph import APPLETV_PASSWORD_STANDARD, APPLETV_PASSWORD_SPECIAL, APPLETV_PASSWORD_CAPS
from smarttvleakage.utils.constants import KeyboardType, Direction

# Load the samsung_graphs once globally
samsung_graph = MultiKeyboardGraph(keyboard_type=KeyboardType.SAMSUNG)
appletv_graph = MultiKeyboardGraph(keyboard_type=KeyboardType.APPLE_TV_SEARCH)
appletv_password_graph = MultiKeyboardGraph(keyboard_type=KeyboardType.APPLE_TV_PASSWORD)


class SamsungGraphMoveCounts(unittest.TestCase):

    def test_a_zero(self):
        neighbors = samsung_graph.get_keys_for_moves_from(start_key='a',
                                                          num_moves=0,
                                                          mode=SAMSUNG_STANDARD,
                                                          use_shortcuts=False,
                                                          use_wraparound=False,
                                                          directions=Direction.ANY)
        expected = ['a']
        self.list_equal(neighbors, expected)

    def test_a_four(self):
        neighbors = samsung_graph.get_keys_for_moves_from(start_key='a',
                                                          num_moves=4,
                                                          mode=SAMSUNG_STANDARD,
                                                          use_shortcuts=False,
                                                          use_wraparound=False,
                                                          directions=Direction.ANY)
        expected = ['3', 'g', 'r', 'v', '<SPACE>']
        self.list_equal(neighbors, expected)

    def test_a_four_wraparound(self):
        neighbors = samsung_graph.get_keys_for_moves_from(start_key='a',
                                                          num_moves=4,
                                                          mode=SAMSUNG_STANDARD,
                                                          use_shortcuts=False,
                                                          use_wraparound=True,
                                                          directions=Direction.ANY)
        expected = ['3', '<DELETEALL>', '*', '-', '<RIGHT>', '@', 'g', 'r', 'v', '<SPACE>']
        self.list_equal(neighbors, expected)

    def test_u_two(self):
        neighbors = samsung_graph.get_keys_for_moves_from(start_key='u',
                                                          num_moves=2,
                                                          mode=SAMSUNG_STANDARD,
                                                          use_shortcuts=False,
                                                          use_wraparound=True,
                                                          directions=Direction.ANY)
        expected = ['6', '8', 'h', 'k', 'm', 'o', 't']
        self.list_equal(neighbors, expected)

    def test_space_one(self):
        neighbors = samsung_graph.get_keys_for_moves_from(start_key='<SPACE>',
                                                          num_moves=1,
                                                          mode=SAMSUNG_STANDARD,
                                                          use_shortcuts=True,
                                                          use_wraparound=False,
                                                          directions=Direction.ANY)
        expected = ['<SETTINGS>', '<WWW>', 'c']
        self.list_equal(neighbors, expected)

    def test_c_two(self):
        neighbors = samsung_graph.get_keys_for_moves_from(start_key='c',
                                                          num_moves=2,
                                                          mode=SAMSUNG_STANDARD,
                                                          use_shortcuts=False,
                                                          use_wraparound=False,
                                                          directions=Direction.ANY)
        expected = ['z', 's', 'e', 'f', 'b', '<SETTINGS>']
        self.list_equal(neighbors, expected)

    def test_c_two_shortcuts(self):
        neighbors = samsung_graph.get_keys_for_moves_from(start_key='c',
                                                          num_moves=2,
                                                          mode=SAMSUNG_STANDARD,
                                                          use_shortcuts=True,
                                                          use_wraparound=False,
                                                          directions=Direction.ANY)
        expected = ['z', 's', 'e', 'f', 'b', '<SETTINGS>', '<WWW>']
        self.list_equal(neighbors, expected)

    def test_q_eight(self):
        neighbors = samsung_graph.get_keys_for_moves_from(start_key='q',
                                                          num_moves=8,
                                                          mode=SAMSUNG_STANDARD,
                                                          use_shortcuts=False,
                                                          use_wraparound=False,
                                                          directions=Direction.ANY)
        expected = ['8', 'o', 'k', 'm']
        self.list_equal(neighbors, expected)

    def test_q_eight_shortcuts(self):
        neighbors = samsung_graph.get_keys_for_moves_from(start_key='q',
                                                          num_moves=8,
                                                          mode=SAMSUNG_STANDARD,
                                                          use_shortcuts=True,
                                                          use_wraparound=False,
                                                          directions=Direction.ANY)
        expected = ['8', 'o', 'k', 'm', '.', '<LEFT>']
        self.list_equal(neighbors, expected)

    def test_z_two(self):
        neighbors = samsung_graph.get_keys_for_moves_from(start_key='z',
                                                          num_moves=2,
                                                          mode=SAMSUNG_STANDARD,
                                                          use_shortcuts=False,
                                                          use_wraparound=False,
                                                          directions=Direction.ANY)
        expected = ['q', 's', 'c']
        self.list_equal(neighbors, expected)

    def test_z_two_shortcuts(self):
        neighbors = samsung_graph.get_keys_for_moves_from(start_key='z',
                                                          num_moves=2,
                                                          mode=SAMSUNG_STANDARD,
                                                          use_shortcuts=True,
                                                          use_wraparound=False,
                                                          directions=Direction.ANY)
        expected = ['q', 's', 'c', '<CHANGE>', '<SPACE>']
        self.list_equal(neighbors, expected)

    def test_z_two_shortcuts_wraparound(self):
        neighbors = samsung_graph.get_keys_for_moves_from(start_key='z',
                                                          num_moves=2,
                                                          mode=SAMSUNG_STANDARD,
                                                          use_shortcuts=True,
                                                          use_wraparound=True,
                                                          directions=Direction.ANY)
        expected = ['q', 's', 'c', '<CHANGE>', '<SPACE>', '<DONE>']
        self.list_equal(neighbors, expected)

    def test_dash_two(self):
        neighbors = samsung_graph.get_keys_for_moves_from(start_key='-',
                                                          num_moves=2,
                                                          mode=SAMSUNG_STANDARD,
                                                          use_shortcuts=False,
                                                          use_wraparound=False,
                                                          directions=Direction.ANY)
        expected = ['?', '@', '*', '<DOWN>', '<DONE>', '<CANCEL>']
        self.list_equal(neighbors, expected)

    def test_dash_two_shortcuts(self):
        neighbors = samsung_graph.get_keys_for_moves_from(start_key='-',
                                                          num_moves=2,
                                                          mode=SAMSUNG_STANDARD,
                                                          use_shortcuts=True,
                                                          use_wraparound=False,
                                                          directions=Direction.ANY)
        expected = ['?', '@', '*', '<DOWN>', '<DONE>', '<RETURN>', '<CANCEL>']
        self.list_equal(neighbors, expected)

    def test_change_special_four(self):
        neighbors = samsung_graph.get_keys_for_moves_from(start_key='<CHANGE>',
                                                          num_moves=4,
                                                          mode=SAMSUNG_SPECIAL_ONE,
                                                          use_shortcuts=False,
                                                          use_wraparound=False,
                                                          directions=Direction.ANY)
        expected = ['3', '$', ':', '+', '<SETTINGS>']
        self.list_equal(neighbors, expected)

    def test_change_special_four(self):
        neighbors = samsung_graph.get_keys_for_moves_from(start_key='<CHANGE>',
                                                          num_moves=4,
                                                          mode=SAMSUNG_SPECIAL_ONE,
                                                          use_shortcuts=False,
                                                          use_wraparound=True,
                                                          directions=Direction.ANY)
        expected = ['3', '$', ':', '+', '<SETTINGS>', '0', ')', '<<', '<CENT>', '<RIGHT>']
        self.list_equal(neighbors, expected)

    def test_space_special_one(self):
        neighbors = samsung_graph.get_keys_for_moves_from(start_key='<SPACE>',
                                                          num_moves=1,
                                                          mode=SAMSUNG_SPECIAL_ONE,
                                                          use_shortcuts=False,
                                                          use_wraparound=False,
                                                          directions=Direction.ANY)
        expected = ['<MULT>']
        self.list_equal(neighbors, expected)

    def test_space_special_two(self):
        neighbors = samsung_graph.get_keys_for_moves_from(start_key='<SPACE>',
                                                          num_moves=2,
                                                          mode=SAMSUNG_SPECIAL_ONE,
                                                          use_shortcuts=False,
                                                          use_wraparound=False,
                                                          directions=Direction.ANY)
        expected = ['+', ':', '<DIV>']
        self.list_equal(neighbors, expected)

    def test_space_special_two_shortcuts(self):
        neighbors = samsung_graph.get_keys_for_moves_from(start_key='<SPACE>',
                                                          num_moves=2,
                                                          mode=SAMSUNG_SPECIAL_ONE,
                                                          use_shortcuts=True,
                                                          use_wraparound=False,
                                                          directions=Direction.ANY)
        expected = ['+', ':', '<DIV>', '-', '\\', '<COM>', '<LANGUAGE>']
        self.list_equal(neighbors, expected)

    def test_wraparound(self):
        neighbors = samsung_graph.get_keys_for_moves_from(start_key='q',
                                                          num_moves=3,
                                                          mode=SAMSUNG_STANDARD,
                                                          use_shortcuts=False,
                                                          use_wraparound=True,
                                                          directions=Direction.ANY)
        expected = ['*','<DELETEALL>','<DONE>','x','r','3','d', '<SETTINGS>']
        self.list_equal(neighbors, expected)

    def test_wraparound_1(self):
        neighbors = samsung_graph.get_keys_for_moves_from(start_key='q',
                                                          num_moves=5,
                                                          mode=SAMSUNG_STANDARD,
                                                          use_shortcuts=False,
                                                          use_wraparound=True,
                                                          directions=Direction.ANY)
        expected = ['p','5','y','g','v','@','-','0','<RIGHT>','<SPACE>']
        self.list_equal(neighbors, expected)

    def test_wraparound_2(self):
        neighbors = samsung_graph.get_keys_for_moves_from(start_key='p',
                                                          num_moves=2,
                                                          mode=SAMSUNG_STANDARD,
                                                          use_shortcuts=False,
                                                          use_wraparound=True,
                                                          directions=Direction.ANY)
        expected = ['i','<BACK>','9','l','?','@','*']
        self.list_equal(neighbors, expected)

    def test_3_numeric(self):
        neighbors = samsung_graph.get_keys_for_moves_from(start_key='3',
                                                          num_moves=6,
                                                          mode=SAMSUNG_STANDARD,
                                                          use_shortcuts=True,
                                                          use_wraparound=True,
                                                          directions=Direction.ANY)

        neighbors = list(filter(lambda k: k in string.digits, neighbors))
        expected = ['0', '9']
        self.assertEqual(neighbors, expected)

    def list_equal(self, observed: List[str], expected: List[str]):
        self.assertEqual(list(sorted(observed)), list(sorted(expected)))


class SamsungDirectionMoveCounts(unittest.TestCase):

    def test_q_5h_1v(self):
        neighbors = samsung_graph.get_keys_for_moves_from(start_key='q',
                                                          num_moves=6,
                                                          mode=SAMSUNG_STANDARD,
                                                          use_shortcuts=False,
                                                          use_wraparound=False,
                                                          directions=[Direction.HORIZONTAL] * 5 + [Direction.VERTICAL])
        expected = ['6', 'h']
        self.assertEqual(neighbors, expected)

    def test_q_4h_1v(self):
        neighbors = samsung_graph.get_keys_for_moves_from(start_key='q',
                                                          num_moves=5,
                                                          mode=SAMSUNG_STANDARD,
                                                          use_shortcuts=False,
                                                          use_wraparound=False,
                                                          directions=[Direction.HORIZONTAL] * 4 + [Direction.VERTICAL])
        expected = ['5', 'g']
        self.assertEqual(neighbors, expected)

    def test_q_4h_2v(self):
        neighbors = samsung_graph.get_keys_for_moves_from(start_key='q',
                                                          num_moves=6,
                                                          mode=SAMSUNG_STANDARD,
                                                          use_shortcuts=False,
                                                          use_wraparound=False,
                                                          directions=[Direction.HORIZONTAL] * 4 + [Direction.VERTICAL] * 2)
        expected = ['b']
        self.assertEqual(neighbors, expected)

    def test_q_4h_2v_wraparound(self):
        neighbors = samsung_graph.get_keys_for_moves_from(start_key='q',
                                                          num_moves=6,
                                                          mode=SAMSUNG_STANDARD,
                                                          use_shortcuts=True,
                                                          use_wraparound=True,
                                                          directions=[Direction.HORIZONTAL] * 4 + [Direction.VERTICAL] * 2)
        expected = ['<UP>', 'b']
        self.assertEqual(neighbors, expected)

    def test_a_3h_1v_wraparound(self):
        neighbors = samsung_graph.get_keys_for_moves_from(start_key='a',
                                                          num_moves=4,
                                                          mode=SAMSUNG_STANDARD,
                                                          use_shortcuts=True,
                                                          use_wraparound=True,
                                                          directions=[Direction.HORIZONTAL] * 3 + [Direction.VERTICAL])
        expected = ['*', '-', 'r', 'v']
        self.assertEqual(neighbors, expected)

    def test_g_4h_1v(self):
        neighbors = samsung_graph.get_keys_for_moves_from(start_key='g',
                                                          num_moves=5,
                                                          mode=SAMSUNG_STANDARD,
                                                          use_shortcuts=False,
                                                          use_wraparound=False,
                                                          directions=[Direction.HORIZONTAL] * 4 + [Direction.VERTICAL])
        expected = list(sorted(['.', 'o', 'q', 'z']))
        self.assertEqual(neighbors, expected)


class AppleTVGraphMoveCounts(unittest.TestCase):

    def test_a_zero(self):
        neighbors = appletv_graph.get_keys_for_moves_from(start_key='a',
                                                          num_moves=0,
                                                          mode=APPLETV_SEARCH_ALPHABET,
                                                          use_shortcuts=False,
                                                          use_wraparound=False,
                                                          directions=Direction.ANY)
        expected = ['a']
        self.list_equal(neighbors, expected)

    def test_a_one(self):
        neighbors = appletv_graph.get_keys_for_moves_from(start_key='a',
                                                          num_moves=1,
                                                          mode=APPLETV_SEARCH_ALPHABET,
                                                          use_shortcuts=False,
                                                          use_wraparound=False,
                                                          directions=Direction.ANY)
        expected = ['<SPACE>', 'b']
        self.list_equal(neighbors, expected)

    def test_a_four(self):
        neighbors = appletv_graph.get_keys_for_moves_from(start_key='a',
                                                          num_moves=4,
                                                          mode=APPLETV_SEARCH_ALPHABET,
                                                          use_shortcuts=False,
                                                          use_wraparound=False,
                                                          directions=Direction.ANY)
        expected = ['e']
        self.list_equal(neighbors, expected)

    def test_m_three(self):
        neighbors = appletv_graph.get_keys_for_moves_from(start_key='m',
                                                          num_moves=3,
                                                          mode=APPLETV_SEARCH_ALPHABET,
                                                          use_shortcuts=False,
                                                          use_wraparound=False,
                                                          directions=Direction.ANY)
        expected = ['p', 'j']
        self.list_equal(neighbors, expected)

    def test_z_one(self):
        neighbors = appletv_graph.get_keys_for_moves_from(start_key='z',
                                                          num_moves=1,
                                                          mode=APPLETV_SEARCH_ALPHABET,
                                                          use_shortcuts=False,
                                                          use_wraparound=False,
                                                          directions=Direction.ANY)
        expected = ['<BACK>', 'y']
        self.list_equal(neighbors, expected)

    def test_z_two(self):
        neighbors = appletv_graph.get_keys_for_moves_from(start_key='z',
                                                          num_moves=2,
                                                          mode=APPLETV_SEARCH_ALPHABET,
                                                          use_shortcuts=False,
                                                          use_wraparound=False,
                                                          directions=Direction.ANY)
        expected = ['x']
        self.list_equal(neighbors, expected)

    def list_equal(self, observed: List[str], expected: List[str]):
        self.assertEqual(list(sorted(observed)), list(sorted(expected)))


class AppleTVPasswordGraphMoveCounts(unittest.TestCase):

    def test_a_zero(self):
        neighbors = appletv_password_graph.get_keys_for_moves_from(start_key='a',
                                                                   num_moves=0,
                                                                   mode=APPLETV_PASSWORD_STANDARD,
                                                                   use_shortcuts=False,
                                                                   use_wraparound=False,
                                                                   directions=Direction.ANY)
        expected = ['a']
        self.list_equal(neighbors, expected)

    def test_m_one(self):
        neighbors = appletv_password_graph.get_keys_for_moves_from(start_key='m',
                                                                   num_moves=1,
                                                                   mode=APPLETV_PASSWORD_STANDARD,
                                                                   use_shortcuts=True,
                                                                   use_wraparound=False,
                                                                   directions=Direction.ANY)
        expected = ['n', 'l', '.']
        self.list_equal(neighbors, expected)

    def test_r_four(self):
        neighbors = appletv_password_graph.get_keys_for_moves_from(start_key='r',
                                                                   num_moves=4,
                                                                   mode=APPLETV_PASSWORD_STANDARD,
                                                                   use_shortcuts=True,
<<<<<<< HEAD
                                                                   use_wraparound=False,
                                                                   directions=Direction.ANY)
        expected = ['v', 'n', '^', '_']
=======
                                                                   use_wraparound=False)
        expected = ['v', 'n', '^', '_', '<ABC>']
>>>>>>> 8a1ceca1
        self.list_equal(neighbors, expected)

    def test_R_four(self):
        neighbors = appletv_password_graph.get_keys_for_moves_from(start_key='R',
                                                                   num_moves=4,
                                                                   mode=APPLETV_PASSWORD_CAPS,
                                                                   use_shortcuts=True,
<<<<<<< HEAD
                                                                   use_wraparound=False,
                                                                   directions=Direction.ANY)
        expected = ['V', 'N', '^', '_']
=======
                                                                   use_wraparound=False)
        expected = ['V', 'N', '^', '_', '<ABC>']
>>>>>>> 8a1ceca1
        self.list_equal(neighbors, expected)

    def test_equals_three(self):
        neighbors = appletv_password_graph.get_keys_for_moves_from(start_key='=',
                                                                   num_moves=3,
                                                                   mode=APPLETV_PASSWORD_SPECIAL,
                                                                   use_shortcuts=True,
<<<<<<< HEAD
                                                                   use_wraparound=False,
                                                                   directions=Direction.ANY)
        expected = [';', '?', '0', '5']
=======
                                                                   use_wraparound=False)
        expected = [';', '?', '0', '5', '<DONE>', '<abc>']
>>>>>>> 8a1ceca1
        self.list_equal(neighbors, expected)

    def list_equal(self, observed: List[str], expected: List[str]):
        self.assertEqual(list(sorted(observed)), list(sorted(expected)))


if __name__ == '__main__':
    unittest.main()<|MERGE_RESOLUTION|>--- conflicted
+++ resolved
@@ -406,14 +406,9 @@
                                                                    num_moves=4,
                                                                    mode=APPLETV_PASSWORD_STANDARD,
                                                                    use_shortcuts=True,
-<<<<<<< HEAD
                                                                    use_wraparound=False,
                                                                    directions=Direction.ANY)
-        expected = ['v', 'n', '^', '_']
-=======
-                                                                   use_wraparound=False)
         expected = ['v', 'n', '^', '_', '<ABC>']
->>>>>>> 8a1ceca1
         self.list_equal(neighbors, expected)
 
     def test_R_four(self):
@@ -421,14 +416,9 @@
                                                                    num_moves=4,
                                                                    mode=APPLETV_PASSWORD_CAPS,
                                                                    use_shortcuts=True,
-<<<<<<< HEAD
                                                                    use_wraparound=False,
                                                                    directions=Direction.ANY)
-        expected = ['V', 'N', '^', '_']
-=======
-                                                                   use_wraparound=False)
         expected = ['V', 'N', '^', '_', '<ABC>']
->>>>>>> 8a1ceca1
         self.list_equal(neighbors, expected)
 
     def test_equals_three(self):
@@ -436,14 +426,10 @@
                                                                    num_moves=3,
                                                                    mode=APPLETV_PASSWORD_SPECIAL,
                                                                    use_shortcuts=True,
-<<<<<<< HEAD
                                                                    use_wraparound=False,
                                                                    directions=Direction.ANY)
-        expected = [';', '?', '0', '5']
-=======
                                                                    use_wraparound=False)
         expected = [';', '?', '0', '5', '<DONE>', '<abc>']
->>>>>>> 8a1ceca1
         self.list_equal(neighbors, expected)
 
     def list_equal(self, observed: List[str], expected: List[str]):
