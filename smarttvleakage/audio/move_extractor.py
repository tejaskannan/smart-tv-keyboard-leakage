import os.path
import numpy as np
import matplotlib.pyplot as plt
import moviepy.editor as mp
from collections import namedtuple, defaultdict
from enum import Enum, auto
from scipy.signal import spectrogram, find_peaks, convolve
from typing import List, Dict, Tuple, DefaultDict

from smarttvleakage.utils.constants import SmartTVType, BIG_NUMBER
from smarttvleakage.utils.file_utils import read_json, read_pickle_gz, iterate_dir
from smarttvleakage.audio.constellations import compute_constellation_map, match_constellations


SoundProfile = namedtuple('SoundProfile', ['channel0', 'channel1', 'start', 'end', 'match_threshold'])
Move = namedtuple('Move', ['num_moves', 'end_sound'])


MIN_DISTANCE = 12
KEY_SELECT_DISTANCE = 30
MIN_DOUBLE_MOVE_DISTANCE = 30
MOVE_BINARY_THRESHOLD = -70
WINDOW_SIZE = 8
SOUND_PROMINENCE = 0.0009
KEY_SELECT_MOVE_DISTANCE = 20
SELECT_MOVE_DISTANCE = 30
MOVE_DELETE_THRESHOLD = 315


class Sound(Enum):
    MOVE = auto()
    DOUBLE_MOVE = auto()
    SELECT = auto()
    KEY_SELECT = auto()
    DELETE = auto()


class AppleTvSound(Enum):
    KEYBOARD_MOVE = auto()
    KEYBOARD_SELECT = auto()
    SYSTEM_MOVE = auto()


def create_spectrogram(signal: np.ndarray) -> np.ndarray:
    assert len(signal.shape) == 1, 'Must provide a 1d signal'

    _, _, Sxx = spectrogram(signal, fs=44100, nfft=1024)
    Pxx = 10 * np.log10(Sxx)

    return Pxx  # X is frequency, Y is time


def compute_masked_spectrogram(spectrogram: float, threshold: float, min_freq: int, max_freq: int) -> np.ndarray:
    clipped_spectrogram = spectrogram[min_freq:max_freq, :]
    return (clipped_spectrogram > threshold).astype(int)


def moving_window_similarity(target: np.ndarray, known: np.ndarray, should_smooth: bool, should_match_binary: bool) -> List[float]:
    target = target.T
    known = known.T

    segment_size = known.shape[0]
    similarity: List[float] = []

    for start in range(target.shape[0]):
        end = start + segment_size
        target_segment = target[start:end]

        if len(target_segment) < segment_size:
            target_segment = np.pad(target_segment, pad_width=[(0, segment_size - len(target_segment)), (0, 0)], constant_values=0, mode='constant')

        if not should_match_binary:
            sim_score = 1.0 / np.linalg.norm(target_segment - known, ord=1)
        else:
            sim_score = np.sum(target_segment * known)

        similarity.append(sim_score)

    if should_smooth:
        smooth_filter = np.ones(shape=(WINDOW_SIZE, )) / WINDOW_SIZE
        similarity = convolve(similarity, smooth_filter).astype(float).tolist()

    return similarity


class MoveExtractor:

    def __init__(self, tv_type: SmartTVType):
        directory = os.path.dirname(__file__)
        sound_directory = os.path.join(directory, '..', 'sounds', tv_type.name.lower())

        


        self._known_sounds: DefaultDict[Sound, List[SoundProfile]] = defaultdict(list)

        # Read in the start / end indices (known beforehand)
        config = read_json(os.path.join(sound_directory, 'config.json'))

        for sound in Sound:
            sound_name = sound.name.lower()

            for path in iterate_dir(sound_directory):
                file_name = os.path.basename(path)
                if not file_name.startswith(sound_name):
                    continue
                
                audio = read_pickle_gz(path)

                start, end = config[sound_name]['start'], config[sound_name]['end']
                channel0 = create_spectrogram(signal=audio[:, 0])
                channel1 = create_spectrogram(signal=audio[:, 1])

                threshold = config[sound_name]['mask_threshold']

                channel0_clipped = compute_masked_spectrogram(channel0, threshold=threshold, min_freq=start, max_freq=end)
                channel1_clipped = compute_masked_spectrogram(channel1, threshold=threshold, min_freq=start, max_freq=end)

                profile = SoundProfile(channel0=channel0_clipped,
                                       channel1=channel1_clipped,
                                       start=start,
                                       end=end,
                                       match_threshold=config[sound_name]['match_threshold'])
                self._known_sounds[sound].append(profile)

    def compute_spectrogram_similarity_for_sound(self, audio: np.ndarray, sound: Sound) -> List[float]:
        """
        Computes the sum of the absolute distances between the spectrogram
        of the given audio signal and those of the known sounds in a moving-window fashion.

        Args:
            audio: A 2d audio signal where the last dimension is the channel.
            sound: The (known) sound to use
        Returns:
            An array of the moving-window distances
        """
        # Create the spectrogram from the known signal
        channel0 = create_spectrogram(signal=audio[:, 0])
        channel1 = create_spectrogram(signal=audio[:, 1])

        # For each sound type, compute the moving average distances
        similarity_lists: List[List[float]] = []

        for sound_profile in self._known_sounds[sound]:
            start, end = sound_profile.start, sound_profile.end

            channel0_clipped = compute_masked_spectrogram(channel0, threshold=MOVE_BINARY_THRESHOLD, min_freq=start, max_freq=end)
            channel1_clipped = compute_masked_spectrogram(channel1, threshold=MOVE_BINARY_THRESHOLD, min_freq=start, max_freq=end)

            channel0_sim = moving_window_similarity(target=channel0_clipped,
                                                    known=sound_profile.channel0,
                                                    should_smooth=True,
                                                    should_match_binary=True)

            channel1_sim = moving_window_similarity(target=channel1_clipped,
                                                    known=sound_profile.channel1,
                                                    should_smooth=True,
                                                    should_match_binary=True)

            similarities = [max(c0, c1) for c0, c1 in zip(channel0_sim, channel1_sim)]
            similarity_lists.append(similarities)

        return np.max(similarity_lists, axis=0)

    def find_instances_of_sound(self, audio: np.ndarray, sound: Sound) -> Tuple[List[int], List[float]]:
        """
        Finds instances of the given sound in the provided audio signal
        by finding peaks in the spectrogram distance chart.

        Args:
            audio: A 2d audio signal where the last dimension is the channel.
            sound: The sound to find
        Return:
            A tuple of 3 elements:
                (1) A list of the `times` in which the peaks occur in the distance graph
                (2) A list of the peak values in the distance graph
        """
        similarity = self.compute_spectrogram_similarity_for_sound(audio=audio, sound=sound)

        sound_profile = self._known_sounds[sound][0]
        threshold = sound_profile.match_threshold

        distance = KEY_SELECT_DISTANCE if sound == Sound.KEY_SELECT else MIN_DISTANCE
        peaks, peak_properties = find_peaks(x=similarity, height=threshold, distance=distance, prominence=(SOUND_PROMINENCE, None))
        peak_heights = peak_properties['peak_heights']

        # Filter out duplicate double moves
        if (sound == Sound.DOUBLE_MOVE) and (len(peaks) > 0):
            filtered_peaks = [peaks[0]]
            filtered_peak_heights = [peak_heights[0]]

            for idx in range(len(peaks)):
                if (peaks[idx] - filtered_peaks[-1]) >= MIN_DOUBLE_MOVE_DISTANCE:
                    filtered_peaks.append(peaks[idx])
                    filtered_peak_heights.append(peak_heights[idx])

                idx += 1

            return filtered_peaks, filtered_peak_heights
        else:
            return peaks, peak_heights

    def extract_move_sequence(self, audio: np.ndarray) -> Tuple[List[Move], bool]:
        """
        Extracts the number of moves between key selections in the given audio sequence.

        Args:
            audio: A 2d aduio signal where the last dimension is the channel.
        Returns:
            A list of moves before selections. The length of this list is the number of selections.
        """
        raw_key_select_times, raw_key_select_heights = self.find_instances_of_sound(audio=audio, sound=Sound.KEY_SELECT)

        # Signals without any key selections do not interact with the keyboard
        if len(raw_key_select_times) == 0:
            return [], False

        # Get occurances of the other two sounds
        move_times, move_heights = self.find_instances_of_sound(audio=audio, sound=Sound.MOVE)
        double_move_times, double_move_heights = self.find_instances_of_sound(audio=audio, sound=Sound.DOUBLE_MOVE)
        raw_select_times, raw_select_heights = self.find_instances_of_sound(audio=audio, sound=Sound.SELECT)

        select_times: List[int] = []
        select_heights: List[int] = []

        # Filter out selects using move detection
        for (t, height) in zip(raw_select_times, raw_select_heights):
            move_diff = np.abs(np.subtract(move_times, t))
            double_move_diff = np.abs(np.subtract(double_move_times, t))

            if np.all(move_diff > SELECT_MOVE_DISTANCE) and np.all(double_move_diff > MIN_DOUBLE_MOVE_DISTANCE):
                select_times.append(t)
                select_heights.append(height)

        # Filter out any conflicting key and normal selects
        key_select_times: List[int] = []
        key_select_heights: List[float] = []

        last_select = select_times[-1] if len(select_times) > 0 else BIG_NUMBER

        for (t, peak_height) in zip(raw_key_select_times, raw_key_select_heights):
            select_time_diff = np.abs(np.subtract(select_times, t))
            move_time_diff = np.abs(np.subtract(move_times, t))

            num_moves_between = len(list(filter(lambda move_time: (move_time > last_select) and (move_time < t), move_times)))

            if np.all(select_time_diff > KEY_SELECT_DISTANCE) and np.all(move_time_diff > KEY_SELECT_DISTANCE) and ((t < last_select) or (num_moves_between > 0)):
                key_select_times.append(t)
                key_select_heights.append(peak_height)

        if len(key_select_times) == 0:
            return [], False

        # The first move starts before the first key select and after the nearest select
        first_key_time = key_select_times[0]
        selects_before = list(filter(lambda t: t < first_key_time, select_times))
        start_time = (selects_before[-1] + MIN_DISTANCE) if len(selects_before) > 0 else 0

        # Extract the number of moves between selections
        # TODO: Handle sequences with multiple keyboard interactions
        clipped_move_times = list(filter(lambda t: t > start_time, move_times))
        clipped_double_move_times = list(filter(lambda t: t > start_time, double_move_times))
        clipped_select_times = list(filter(lambda t: (t > start_time) and any(True for s in key_select_times if s > t), select_times))

        move_idx = 0
        key_idx = 0
        select_idx = 0
        double_move_idx = 0
        num_moves = 0
        last_num_moves = 0
        result: List[int] = []

        while move_idx < len(clipped_move_times):
            while (key_idx < len(key_select_times)) and (clipped_move_times[move_idx] > key_select_times[key_idx]):
                result.append(Move(num_moves=num_moves, end_sound=Sound.KEY_SELECT))
                key_idx += 1
                num_moves = 0

            while (select_idx < len(clipped_select_times)) and (clipped_move_times[move_idx] > clipped_select_times[select_idx]):
                result.append(Move(num_moves=num_moves, end_sound=Sound.SELECT))
                select_idx += 1
                num_moves = 0

            if (double_move_idx < len(clipped_double_move_times)) and (abs(clipped_double_move_times[double_move_idx] - clipped_move_times[move_idx]) <= MIN_DOUBLE_MOVE_DISTANCE):
                move_idx += 1
                while (move_idx < len(clipped_move_times)) and (abs(clipped_double_move_times[double_move_idx] - clipped_move_times[move_idx]) <= MIN_DOUBLE_MOVE_DISTANCE):
                    move_idx += 1

                double_move_idx += 1
                num_moves += 2
            else:
                num_moves += 1
                move_idx += 1

        # Write out the last group if we haven't reached the last key
        if key_idx < len(key_select_times):
            result.append(Move(num_moves=num_moves, end_sound=Sound.KEY_SELECT))

        # If the last number of moves was 0 or 1, then the user leveraged the word autocomplete feature
        # NOTE: We can also validate this based on the number of possible moves (whether it was possible to get
        # to the top of the keyboard on this turn)
        last_key_select = key_select_times[-1]
        selects_after = list(filter(lambda t: t > last_key_select, select_times))
        next_select = selects_after[0] if len(selects_after) > 0 else BIG_NUMBER

        moves_between = len(list(filter(lambda t: (t <= next_select) and (t >= last_key_select), clipped_move_times)))
        did_use_autocomplete = (moves_between == 0) and (len(selects_after) > 0)

        if did_use_autocomplete and len(result) > 0:
            return result[0:-1], did_use_autocomplete

        return result, did_use_autocomplete


if __name__ == '__main__':
<<<<<<< HEAD
    video_clip = mp.VideoFileClip('/home/abebdm/Downloads/Ns$aZ2.MOV')
=======
    video_clip = mp.VideoFileClip('/local/smart-tv-backspace/warr.MOV')
>>>>>>> 513e2b59
    audio = video_clip.audio
    audio_signal = audio.to_soundarray()

    sound = Sound.MOVE

    extractor = MoveExtractor(tv_type=SmartTVType.SAMSUNG)
    similarity = extractor.compute_spectrogram_similarity_for_sound(audio=audio_signal, sound=sound)
    instance_idx, instance_heights = extractor.find_instances_of_sound(audio=audio_signal, sound=sound)

    move_seq, did_use_autocomplete = extractor.extract_move_sequence(audio=audio_signal)
    print('Move Sequence: {}'.format(move_seq))
    print('Did use autocomplete: {}'.format(did_use_autocomplete))

    fig, (ax0, ax1) = plt.subplots(nrows=2, ncols=1)

    ax0.plot(list(range(audio_signal.shape[0])), audio_signal[:, 0])
    ax1.plot(list(range(len(similarity))), similarity)

    ax1.scatter(instance_idx, instance_heights, marker='o', color='orange')

    plt.show()<|MERGE_RESOLUTION|>--- conflicted
+++ resolved
@@ -313,11 +313,7 @@
 
 
 if __name__ == '__main__':
-<<<<<<< HEAD
     video_clip = mp.VideoFileClip('/home/abebdm/Downloads/Ns$aZ2.MOV')
-=======
-    video_clip = mp.VideoFileClip('/local/smart-tv-backspace/warr.MOV')
->>>>>>> 513e2b59
     audio = video_clip.audio
     audio_signal = audio.to_soundarray()
 
