import argparse
from smarttvleakage.search_without_autocomplete import get_words_from_moves
from smarttvleakage.graphs.keyboard_graph import MultiKeyboardGraph
from smarttvleakage.audio import Move, SAMSUNG_KEY_SELECT, SAMSUNG_SELECT
from typing import Set, List, Dict, Optional, Iterable, Tuple
from smarttvleakage.graphs.keyboard_graph import MultiKeyboardGraph, START_KEYS, SAMSUNG_STANDARD, SAMSUNG_SPECIAL_ONE
from smarttvleakage.dictionary import CharacterDictionary, UniformDictionary, EnglishDictionary, UNPRINTED_CHARACTERS, CHARACTER_TRANSLATION, SPACE, SELECT_SOUND_KEYS
from smarttvleakage.utils.transformations import filter_and_normalize_scores, get_keyboard_mode, get_string_from_keys
import string
from smarttvleakage.keyboard_utils.unpack_jsonl_gz import read_moves
from smarttvleakage.utils.file_utils import save_jsonl_gz


special_chars = string.punctuation


def test_with_search(target, move_sequence: List[Move], graph: MultiKeyboardGraph, dictionary: CharacterDictionary):
	guesses = []
	for (guess, score, candidates_count) in get_words_from_moves(move_sequence, graph=graph, dictionary=dictionary, max_num_results=100):
		guesses.append((guess, score))
	total = 0
	w = 0
	output = []
	for i in range(len(target)):
		output.append(0)
		for (guess, score) in guesses:
			if i > len(guess) - 1:
				continue
			if list(guess)[i] in special_chars:
				output[i] += score
	for (guess, score) in guesses:
		total += score
	for x, i in enumerate(output):
		output[x] = float(i) / total
	print(output)
	return output


if __name__ == '__main__':
<<<<<<< HEAD
	# idx_of_last_sound = -1
	# for idx, (_,sound) in enumerate(move_seq):
	# 	if sound == SAMSUNG_SELECT and idx_of_last_sound == -1:
	# 		idx_of_last_sound = idx
	# 	elif sound == SAMSUNG_SELECT and idx_of_last_sound+2 == idx and idx_of_last_sound != -1:
	# 		print('There is probably a special character at index {}'.format(idx-1))
	# 		idx_of_last_sound = -1


=======
>>>>>>> 50f978fd
	parser = argparse.ArgumentParser()
	parser.add_argument('--dictionary-path', type=str, required=True)
	parser.add_argument('--moves-list', type=str, required=True)
	parser.add_argument('--o', type=str, required=True)
	args = parser.parse_args()

	graph = MultiKeyboardGraph(keyboard_type=KeyboardType.SAMSUNG)

	moves = read_moves(args.moves_list)

	if args.dictionary_path == 'uniform':
		dictionary = UniformDictionary()
	else:
		dictionary = EnglishDictionary.restore(path=args.dictionary_path)

        dictionar.set_characters(graphs.get_characters())

	output = []
	for z, move_seq in enumerate(moves):
		word = move_seq.pop(0)
		print(word)
		if len(move_seq) > 12:
			continue
		output.append({"word": word, "prediction": test_with_search(word, move_seq, graph, dictionary)})
		print('\n')
	save_jsonl_gz(output, args.o)<|MERGE_RESOLUTION|>--- conflicted
+++ resolved
@@ -37,18 +37,6 @@
 
 
 if __name__ == '__main__':
-<<<<<<< HEAD
-	# idx_of_last_sound = -1
-	# for idx, (_,sound) in enumerate(move_seq):
-	# 	if sound == SAMSUNG_SELECT and idx_of_last_sound == -1:
-	# 		idx_of_last_sound = idx
-	# 	elif sound == SAMSUNG_SELECT and idx_of_last_sound+2 == idx and idx_of_last_sound != -1:
-	# 		print('There is probably a special character at index {}'.format(idx-1))
-	# 		idx_of_last_sound = -1
-
-
-=======
->>>>>>> 50f978fd
 	parser = argparse.ArgumentParser()
 	parser.add_argument('--dictionary-path', type=str, required=True)
 	parser.add_argument('--moves-list', type=str, required=True)
@@ -64,7 +52,7 @@
 	else:
 		dictionary = EnglishDictionary.restore(path=args.dictionary_path)
 
-        dictionar.set_characters(graphs.get_characters())
+        dictionary.set_characters(graphs.get_characters())
 
 	output = []
 	for z, move_seq in enumerate(moves):
@@ -74,4 +62,5 @@
 			continue
 		output.append({"word": word, "prediction": test_with_search(word, move_seq, graph, dictionary)})
 		print('\n')
-	save_jsonl_gz(output, args.o)+
+        save_jsonl_gz(output, args.o)