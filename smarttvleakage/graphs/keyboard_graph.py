--- conflicted
+++ resolved
@@ -30,19 +30,10 @@
     APPLETV_PASSWORD_SPECIAL: CHANGE  # TODO: Fix This (should be <SPECIAL>)
 }
 
-
+#If change key is the same as the select key leave it empty and we will default to select key
 CHANGE_KEYS = {
     SAMSUNG_STANDARD: SAMSUNG_SELECT,
     SAMSUNG_SPECIAL_ONE: SAMSUNG_SELECT,
-<<<<<<< HEAD
-=======
-    APPLETV_PASSWORD_SPECIAL: APPLETV_KEYBOARD_SELECT,
-    APPLETV_PASSWORD_CAPS: APPLETV_KEYBOARD_SELECT,
-    APPLETV_PASSWORD_STANDARD: APPLETV_KEYBOARD_SELECT,
-    APPLETV_SEARCH_ALPHABET: APPLETV_KEYBOARD_SELECT,
-    APPLETV_SEARCH_NUMBERS: APPLETV_KEYBOARD_SELECT,
-    APPLETV_SEARCH_SPECIAL: APPLETV_KEYBOARD_SELECT
->>>>>>> 6d1bf5e7
 }
 
 
