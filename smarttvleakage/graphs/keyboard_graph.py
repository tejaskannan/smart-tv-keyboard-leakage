import os.path
from collections import deque, defaultdict
from enum import Enum, auto
from typing import Dict, DefaultDict, List, Set
import csv

<<<<<<< HEAD
from smarttvleakage.dictionary.dictionaries import SPACE, CHANGE, BACKSPACE
from smarttvleakage.utils.file_utils import read_json
=======
from utils.file_utils import read_json
>>>>>>> b3d41ca2



class KeyboardMode(Enum):
    STANDARD = auto()
    SPECIAL_ONE = auto()


START_KEYS = {
    KeyboardMode.STANDARD: 'q',
    KeyboardMode.SPECIAL_ONE: CHANGE
}


FILTERED_KEYS = [BACKSPACE]


class MultiKeyboardGraph:

    def __init__(self):
        dir_name = os.path.dirname(__file__)
        standard_path = os.path.join(dir_name, 'samsung_keyboard.csv')
        special_one_path = os.path.join(dir_name, 'samsung_keyboard_special_1.csv')

        self._keyboards = {
            KeyboardMode.STANDARD: SingleKeyboardGraph(path=standard_path, start_key=START_KEYS[KeyboardMode.STANDARD]),
            KeyboardMode.SPECIAL_ONE: SingleKeyboardGraph(path=special_one_path, start_key=START_KEYS[KeyboardMode.SPECIAL_ONE])
        }

    def get_keys_for_moves_from(self, start_key: str, num_moves: int, mode: KeyboardMode, use_space: bool) -> List[str]:
        if num_moves < 0:
            return []

        return self._keyboards[mode].get_keys_for_moves_from(start_key=start_key, num_moves=num_moves, use_space=use_space)

    def printerthing(self, num_moves: int, mode: KeyboardMode) -> List[str]:
        return self._keyboards[mode].get_keys_for_moves(num_moves)


class SingleKeyboardGraph:

    def __init__(self, path: str, start_key: str):
<<<<<<< HEAD
        self._adjacency_list = read_json(path)

        # Verify that all edges go two ways
        #for key, neighbors in self._adjacency_list.items():
        #    for neighbor in neighbors:
        #        assert (key in self._adjacency_list[neighbor]), '{} should be a neighbor of {}'.format(key, neighbor)

        # Get the shortest paths to all nodes
        self._shortest_distances: Dict[str, int] = dict()
        self._keys_for_distance: DefaultDict[int, List[str]] = defaultdict(list)

        visited: Set[str] = set()

        frontier = deque()
        frontier.append((start_key, 0))

        while len(frontier) > 0:
            (key, dist) = frontier.popleft()

            if key in visited:
=======
        f = open(path)
        self.no_wraparound = list(csv.reader(f))
        f.close()
        f = open(path[:-4]+"_wraparound"+[-4:])
        self.wraparound = list(csv.reader(f))
        f.close()
        start_idx = self.no_wraparound[0].index(start_key)
        temp = []
        self._keys_for_distance = {}
        for x,i in enumerate(self.no_wraparound[start_idx]):
            if i in self._keys_for_distance.keys():
                self._keys_for_distance[i].append(self.no_wraparound[0][x])
            else:
                self._keys_for_distance[i] = [self.no_wraparound[0][x]]
        for x,i in enumerate(self.wraparound[start_idx]):
            if self.wraparound[0][start_idx] in self._keys_for_distance[i]:
>>>>>>> b3d41ca2
                continue
            else:
                if i in self._keys_for_distance.keys():
                    self._keys_for_distance[i].append(self.wraparound[0][x])
                else:
                    self._keys_for_distance[i] = [self.wraparound[0][x]]

    def get_keys_for_moves(self, num_moves: int) -> List[str]:
        return self._keys_for_distance.get(num_moves, [])


<<<<<<< HEAD
    def get_keys_for_moves_from(self, start_key: str, num_moves: int, use_space: bool) -> List[str]:
        visited: Set[str] = set()

        frontier = deque()
        frontier.append((start_key, 0))
=======
    def get_keys_for_moves_from(self, start_key: str, num_moves: int) -> List[str]:
        idx = self.no_wraparound[0].index(start_key)+1
        candidates = []
>>>>>>> b3d41ca2

        for x,i in enumerate(self.no_wraparound[idx]):

            i=int(float(i))
            if i == num_moves:

<<<<<<< HEAD
            if not key.startswith('<'):
                key = key.lower()

            if key in visited:
                continue

            if (key == SPACE) and (not use_space):
                continue

            visited.add(key)

            if dist > num_moves:
                continue
            elif (dist == num_moves) and (key not in FILTERED_KEYS):
                candidates.add(key)
=======
                candidates.append(self.no_wraparound[0][x])
        for x,i in enumerate(self.wraparound[idx]):
>>>>>>> b3d41ca2

            i=int(float(i))
            if i == num_moves and int(i) not in candidates:
                candidates.append(self.wraparound[0][x])


        return list(sorted(candidates))<|MERGE_RESOLUTION|>--- conflicted
+++ resolved
@@ -4,13 +4,8 @@
 from typing import Dict, DefaultDict, List, Set
 import csv
 
-<<<<<<< HEAD
 from smarttvleakage.dictionary.dictionaries import SPACE, CHANGE, BACKSPACE
 from smarttvleakage.utils.file_utils import read_json
-=======
-from utils.file_utils import read_json
->>>>>>> b3d41ca2
-
 
 
 class KeyboardMode(Enum):
@@ -25,6 +20,22 @@
 
 
 FILTERED_KEYS = [BACKSPACE]
+
+
+def parse_graph_distances(path: str) -> Dict[str, DefaultDict[int, Set[str]]]:
+    with open(path, 'r') as fin:
+        distance_matrix = list(csv.reader(fin))
+
+    result: Dict[str, DefaultDict[int, Set[str]]] = dict()
+
+    for start_idx, start_key in enumerate(distance_matrix[0]):
+        result[start_key] = defaultdict(set)
+
+        for end_idx, end_key in enumerate(distance_matrix[0]):
+            distance = int(result[start_idx + 1][end_idx])
+            result[start_key][distance].add(end_key)
+
+    return result
 
 
 class MultiKeyboardGraph:
@@ -52,97 +63,34 @@
 class SingleKeyboardGraph:
 
     def __init__(self, path: str, start_key: str):
-<<<<<<< HEAD
-        self._adjacency_list = read_json(path)
+        self._start_key = start_key
 
-        # Verify that all edges go two ways
-        #for key, neighbors in self._adjacency_list.items():
-        #    for neighbor in neighbors:
-        #        assert (key in self._adjacency_list[neighbor]), '{} should be a neighbor of {}'.format(key, neighbor)
+        # Get the graph without wraparound
+        with open(path, 'r') as fin:
+            self._no_wraparound = list(csv.reader(fin))
 
-        # Get the shortest paths to all nodes
-        self._shortest_distances: Dict[str, int] = dict()
-        self._keys_for_distance: DefaultDict[int, List[str]] = defaultdict(list)
+        # Get the graph with wraparound
+        with open(path.replace('.csv', '_wraparound.csv'), 'r') as fin:
+            self._wraparound = list(csv.reader(fin))
 
-        visited: Set[str] = set()
+        # Read in the precomputed shortest paths map
+        start_idx = self._no_wraparound[0].index(start_key)
 
-        frontier = deque()
-        frontier.append((start_key, 0))
-
-        while len(frontier) > 0:
-            (key, dist) = frontier.popleft()
-
-            if key in visited:
-=======
-        f = open(path)
-        self.no_wraparound = list(csv.reader(f))
-        f.close()
-        f = open(path[:-4]+"_wraparound"+[-4:])
-        self.wraparound = list(csv.reader(f))
-        f.close()
-        start_idx = self.no_wraparound[0].index(start_key)
-        temp = []
-        self._keys_for_distance = {}
-        for x,i in enumerate(self.no_wraparound[start_idx]):
-            if i in self._keys_for_distance.keys():
-                self._keys_for_distance[i].append(self.no_wraparound[0][x])
-            else:
-                self._keys_for_distance[i] = [self.no_wraparound[0][x]]
-        for x,i in enumerate(self.wraparound[start_idx]):
-            if self.wraparound[0][start_idx] in self._keys_for_distance[i]:
->>>>>>> b3d41ca2
-                continue
-            else:
-                if i in self._keys_for_distance.keys():
-                    self._keys_for_distance[i].append(self.wraparound[0][x])
-                else:
-                    self._keys_for_distance[i] = [self.wraparound[0][x]]
+        self._no_wraparound_distances: Dict[str, DefaultDict[int, Set[str]]] = parse_graph_distances(path=path)
+        self._wraparound_distances: Dict[str, DefaultDict[int, Set[str]]] = parse_graph_distances(path=path.replace('.csv', '_wraparound.csv')
 
     def get_keys_for_moves(self, num_moves: int) -> List[str]:
-        return self._keys_for_distance.get(num_moves, [])
+        return self.get_keys_for_moves_from(start_key=self._start_key, num_moves=num_moves, use_space=False)
 
+    def get_keys_for_moves_from(self, start_key: str, num_moves: int, use_space: bool) -> List[str]:
+        no_wraparound_distance_dict = self._no_wraparound_distances.get(start_key, dict())
+        wraparound_distance_dict = self._wraparound_distances.get(start_key, dict())
 
-<<<<<<< HEAD
-    def get_keys_for_moves_from(self, start_key: str, num_moves: int, use_space: bool) -> List[str]:
-        visited: Set[str] = set()
+        if (len(no_wraparound_distance_dict) == 0) and (len(wraparound_distance_dict) == 0):
+            return []
 
-        frontier = deque()
-        frontier.append((start_key, 0))
-=======
-    def get_keys_for_moves_from(self, start_key: str, num_moves: int) -> List[str]:
-        idx = self.no_wraparound[0].index(start_key)+1
-        candidates = []
->>>>>>> b3d41ca2
+        no_wraparound_neighbors = no_wraparound_distance_dict.get(num_moves, set())
+        wraparound_neighbors = wraparound_distance_dict.get(num_moves, set())
 
-        for x,i in enumerate(self.no_wraparound[idx]):
-
-            i=int(float(i))
-            if i == num_moves:
-
-<<<<<<< HEAD
-            if not key.startswith('<'):
-                key = key.lower()
-
-            if key in visited:
-                continue
-
-            if (key == SPACE) and (not use_space):
-                continue
-
-            visited.add(key)
-
-            if dist > num_moves:
-                continue
-            elif (dist == num_moves) and (key not in FILTERED_KEYS):
-                candidates.add(key)
-=======
-                candidates.append(self.no_wraparound[0][x])
-        for x,i in enumerate(self.wraparound[idx]):
->>>>>>> b3d41ca2
-
-            i=int(float(i))
-            if i == num_moves and int(i) not in candidates:
-                candidates.append(self.wraparound[0][x])
-
-
-        return list(sorted(candidates))+        combined = no_wraparound_neighbors.union(wraparound_neighbors)
+        return list(sorted(combined))